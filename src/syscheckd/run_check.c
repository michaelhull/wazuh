/* Copyright (C) 2010 Trend Micro Inc.
 * All right reserved.
 *
 * This program is a free software; you can redistribute it
 * and/or modify it under the terms of the GNU General Public
 * License (version 2) as published by the FSF - Free Software
 * Foundation
 */

/* SCHED_BATCH is Linux specific and is only picked up with _GNU_SOURCE */
#ifdef __linux__
#include <sched.h>
#endif

#include "shared.h"
#include "syscheck.h"
#include "os_crypto/md5/md5_op.h"
#include "os_crypto/sha1/sha1_op.h"
#include "os_crypto/sha256/sha256_op.h"
#include "os_crypto/md5_sha1/md5_sha1_op.h"
#include "os_crypto/md5_sha1_sha256/md5_sha1_sha256_op.h"
#include "rootcheck/rootcheck.h"

/* Prototypes */
static void send_sk_db(void);
static void log_realtime_status(int);

/* Send a message related to syscheck change/addition */
int send_syscheck_msg(const char *msg)
{
    if (SendMSG(syscheck.queue, msg, SYSCHECK, SYSCHECK_MQ) < 0) {
        merror(QUEUE_SEND);

        if ((syscheck.queue = StartMQ(DEFAULTQPATH, WRITE)) < 0) {
            merror_exit(QUEUE_FATAL, DEFAULTQPATH);
        }

        /* Try to send it again */
        SendMSG(syscheck.queue, msg, SYSCHECK, SYSCHECK_MQ);
    }
    return (0);
}

/* Send a message related to rootcheck change/addition */
int send_rootcheck_msg(const char *msg)
{
    if (SendMSG(syscheck.queue, msg, ROOTCHECK, ROOTCHECK_MQ) < 0) {
        merror(QUEUE_SEND);

        if ((syscheck.queue = StartMQ(DEFAULTQPATH, WRITE)) < 0) {
            merror_exit(QUEUE_FATAL, DEFAULTQPATH);
        }

        /* Try to send it again */
        SendMSG(syscheck.queue, msg, ROOTCHECK, ROOTCHECK_MQ);
    }
    return (0);
}

/* Send syscheck db to the server */
static void send_sk_db()
{
    /* Send scan start message */
    if (syscheck.dir[0]) {
        log_realtime_status(2);
        minfo("Starting syscheck scan (forwarding database).");
        send_rootcheck_msg("Starting syscheck scan.");
    } else {
        return;
    }

    create_db();

    /* Send scan ending message */
    sleep(syscheck.tsleep * 5);

    if (syscheck.dir[0]) {
        minfo("Ending syscheck scan (forwarding database).");
        send_rootcheck_msg("Ending syscheck scan.");
    }
}

/* Periodically run the integrity checker */
void start_daemon()
{
    int day_scanned = 0;
    int curr_day = 0;
    time_t curr_time = 0;
    time_t prev_time_rk = 0;
    time_t prev_time_sk = 0;
    char curr_hour[12];
    struct tm *p;

#ifdef INOTIFY_ENABLED
    /* To be used by select */
    struct timeval selecttime;
    fd_set rfds;
#endif

    /* SCHED_BATCH forces the kernel to assume this is a cpu intensive
     * process and gives it a lower priority. This keeps ossec-syscheckd
     * from reducing the interactivity of an ssh session when checksumming
     * large files. This is available in kernel flavors >= 2.6.16.
     */
#ifdef SCHED_BATCH
    struct sched_param pri;
    int status;

    pri.sched_priority = 0;
    status = sched_setscheduler(0, SCHED_BATCH, &pri);

    mdebug1("Setting SCHED_BATCH returned: %d", status);
#endif

#ifdef DEBUG
    minfo("Starting daemon ..");
#endif

    /* Some time to settle */
    memset(curr_hour, '\0', 12);
    sleep(syscheck.tsleep * 10);

    /* If the scan time/day is set, reset the
     * syscheck.time/rootcheck.time
     */
    if (syscheck.scan_time || syscheck.scan_day) {
        /* At least once a week */
        syscheck.time = 604800;
        rootcheck.time = 604800;
    }
    /* Printing syscheck properties */

    if (!syscheck.disabled)
        minfo("Syscheck scan frequency: %d seconds", syscheck.time);

    /* Will create the db to store syscheck data */
    if (syscheck.scan_on_start) {
        sleep(syscheck.tsleep * 15);
        send_sk_db();

#ifdef WIN32
        /* Check for registry changes on Windows */
        os_winreg_check();
#endif

        /* Send database completed message */
        send_syscheck_msg(HC_SK_DB_COMPLETED);
        mdebug2("Sending database completed message.");
    } else {
        prev_time_rk = time(0);
    }

    /* Before entering in daemon mode itself */
    prev_time_sk = time(0);
    sleep(syscheck.tsleep * 10);

    /* If the scan_time or scan_day is set, we need to handle the
     * current day/time on the loop.
     */
    if (syscheck.scan_time || syscheck.scan_day) {
        curr_time = time(0);
        p = localtime(&curr_time);

        /* Assign hour/min/sec values */
        snprintf(curr_hour, 9, "%02d:%02d:%02d",
                 p->tm_hour,
                 p->tm_min,
                 p->tm_sec);

        curr_day = p->tm_mday;

        if (syscheck.scan_time && syscheck.scan_day) {
            if ((OS_IsAfterTime(curr_hour, syscheck.scan_time)) &&
                    (OS_IsonDay(p->tm_wday, syscheck.scan_day))) {
                day_scanned = 1;
            }
        } else if (syscheck.scan_time) {
            if (OS_IsAfterTime(curr_hour, syscheck.scan_time)) {
                day_scanned = 1;
            }
        } else if (syscheck.scan_day) {
            if (OS_IsonDay(p->tm_wday, syscheck.scan_day)) {
                day_scanned = 1;
            }
        }
    }

    /* Check every SYSCHECK_WAIT */
    while (1) {
        int run_now = 0;
        curr_time = time(0);

        /* Check if syscheck should be restarted */
        run_now = os_check_restart_syscheck();

        /* Check if a day_time or scan_time is set */
        if (syscheck.scan_time || syscheck.scan_day) {
            p = localtime(&curr_time);

            /* Day changed */
            if (curr_day != p->tm_mday) {
                day_scanned = 0;
                curr_day = p->tm_mday;
            }

            /* Check for the time of the scan */
            if (!day_scanned && syscheck.scan_time && syscheck.scan_day) {
                /* Assign hour/min/sec values */
                snprintf(curr_hour, 9, "%02d:%02d:%02d",
                         p->tm_hour, p->tm_min, p->tm_sec);

                if ((OS_IsAfterTime(curr_hour, syscheck.scan_time)) &&
                        (OS_IsonDay(p->tm_wday, syscheck.scan_day))) {
                    day_scanned = 1;
                    run_now = 1;
                }
            } else if (!day_scanned && syscheck.scan_time) {
                /* Assign hour/min/sec values */
                snprintf(curr_hour, 9, "%02d:%02d:%02d",
                         p->tm_hour, p->tm_min, p->tm_sec);

                if (OS_IsAfterTime(curr_hour, syscheck.scan_time)) {
                    run_now = 1;
                    day_scanned = 1;
                }
            } else if (!day_scanned && syscheck.scan_day) {
                /* Check for the day of the scan */
                if (OS_IsonDay(p->tm_wday, syscheck.scan_day)) {
                    run_now = 1;
                    day_scanned = 1;
                }
            }
        }

        /* If time elapsed is higher than the rootcheck_time, run it */
        if (syscheck.rootcheck) {
            if (((curr_time - prev_time_rk) > rootcheck.time) || run_now) {
                log_realtime_status(2);
                run_rk_check();
                prev_time_rk = time(0);
            }
        }

        /* If time elapsed is higher than the syscheck time, run syscheck time */
        if (((curr_time - prev_time_sk) > syscheck.time) || run_now) {
            if (syscheck.scan_on_start == 0) {
                /* Need to create the db if scan on start is not set */
                sleep(syscheck.tsleep * 10);
                send_sk_db();
                sleep(syscheck.tsleep * 10);

                syscheck.scan_on_start = 1;
            } else {
                /* Send scan start message */
                if (syscheck.dir[0]) {
                    log_realtime_status(2);
                    minfo("Starting syscheck scan.");
                    send_rootcheck_msg("Starting syscheck scan.");
                }
#ifdef WIN32
                /* Check for registry changes on Windows */
                os_winreg_check();
#endif
                /* Check for changes */
                run_dbcheck();
            }

            /* Send scan ending message */
            sleep(syscheck.tsleep * 15);
            if (syscheck.dir[0]) {
                minfo("Ending syscheck scan.");
                send_rootcheck_msg("Ending syscheck scan.");
            }

            /* Send database completed message */
            send_syscheck_msg(HC_SK_DB_COMPLETED);
            mdebug2("Sending database completed message.");

            prev_time_sk = time(0);
        }

#ifdef INOTIFY_ENABLED
        if (syscheck.realtime && (syscheck.realtime->fd >= 0)) {
            selecttime.tv_sec = SYSCHECK_WAIT;
            selecttime.tv_usec = 0;

            /* zero-out the fd_set */
            FD_ZERO (&rfds);
            FD_SET(syscheck.realtime->fd, &rfds);
            log_realtime_status(1);

            run_now = select(syscheck.realtime->fd + 1, &rfds,
                             NULL, NULL, &selecttime);
            if (run_now < 0) {
                merror("Select failed (for realtime fim).");
                sleep(SYSCHECK_WAIT);
            } else if (run_now == 0) {
                /* Timeout */
            } else if (FD_ISSET (syscheck.realtime->fd, &rfds)) {
                realtime_process();
            }
        } else {
            sleep(SYSCHECK_WAIT);
        }
#elif defined(WIN32)
        if (syscheck.realtime && (syscheck.realtime->fd >= 0)) {
            log_realtime_status(1);
            if (WaitForSingleObjectEx(syscheck.realtime->evt, SYSCHECK_WAIT * 1000, TRUE) == WAIT_FAILED) {
                merror("WaitForSingleObjectEx failed (for realtime fim).");
                sleep(SYSCHECK_WAIT);
            } else {
                sleep(syscheck.tsleep);
            }
        } else {
            sleep(SYSCHECK_WAIT);
        }
#else
        sleep(SYSCHECK_WAIT);
#endif
    }
}

/* Read file information and return a pointer to the checksum */
int c_read_file(const char *file_name, const char *oldsum, char *newsum)
{
    int size = 0, perm = 0, owner = 0, group = 0, md5sum = 0, sha1sum = 0, sha256sum = 0, mtime = 0, inode = 0;
    struct stat statbuf;
    os_md5 mf_sum;
    os_sha1 sf_sum;
    os_sha256 sf256_sum;

    /* Clean sums */
    strncpy(mf_sum, "xxx", 4);
    strncpy(sf_sum, "xxx", 4);
    strncpy(sf256_sum, "xxx", 4);

    /* Stat the file */
#ifdef WIN32
    if (stat(file_name, &statbuf) < 0)
#else
    if (lstat(file_name, &statbuf) < 0)
#endif
    {
        char alert_msg[PATH_MAX+4];

        alert_msg[PATH_MAX + 3] = '\0';
        snprintf(alert_msg, PATH_MAX + 4, "-1 %s", file_name);
        send_syscheck_msg(alert_msg);

        return (-1);
    }

    /* Get the old sum values */

    /* size */
    if (oldsum[0] == '+') {
        size = 1;
    }

    /* perm */
    if (oldsum[1] == '+') {
        perm = 1;
    }

    /* owner */
    if (oldsum[2] == '+') {
        owner = 1;
    }

    /* group */
    if (oldsum[3] == '+') {
        group = 1;
    }

    /* md5 sum */
    if (oldsum[4] == '+') {
        md5sum = 1;
    }

    /* sha1 sum */
    if (oldsum[5] == '+') {
        sha1sum = 1;
    } else if (oldsum[5] == 's') {
        sha1sum = 1;
    } else if (oldsum[5] == 'n') {
        sha1sum = 0;
    }


    /* Modification time */
    if (oldsum[6] == '+')
        mtime = 1;

    /* Inode */
    if (oldsum[7] == '+')
        inode = 1;

    /* sha256 sum */
    if (oldsum[8] == '+') {
        sha256sum = 1;
    } else if (oldsum[8] == 's') {
        sha256sum = 1;
    } else if (oldsum[8] == 'n') {
        sha256sum = 0;
    }

    /* Generate new checksum */
    newsum[0] = '\0';
    newsum[511] = '\0';
    if (S_ISREG(statbuf.st_mode))
    {
        if (sha1sum || md5sum || sha256sum) {
            /* Generate checksums of the file */
            if (OS_MD5_SHA1_SHA256_File(file_name, syscheck.prefilter_cmd, mf_sum, sf_sum, sf256_sum, OS_BINARY) < 0) {
                strncpy(sf_sum, "n/a", 4);
                strncpy(mf_sum, "n/a", 4);
                strncpy(sf256_sum, "n/a", 4);
            }
        }
    }
#ifndef WIN32
    /* If it is a link, check if the actual file is valid */
    else if (S_ISLNK(statbuf.st_mode)) {
        struct stat statbuf_lnk;
        if (stat(file_name, &statbuf_lnk) == 0) {
            if (S_ISREG(statbuf_lnk.st_mode)) {
                if (sha1sum || md5sum || sha256sum) {
                    /* Generate checksums of the file */
                    if (OS_MD5_SHA1_SHA256_File(file_name, syscheck.prefilter_cmd, mf_sum, sf_sum, sf256_sum, OS_BINARY) < 0) {
                        strncpy(sf_sum, "n/a", 4);
                        strncpy(mf_sum, "n/a", 4);
                        strncpy(sf256_sum, "n/a", 4);
                    }
                }
            }
        }
    }
<<<<<<< HEAD
#endif

    newsum[0] = '\0';
    newsum[511] = '\0';
    snprintf(newsum, 511, "%ld:%d:%d:%d:%s:%s:%s:%s:%s:%ld:%ld",
=======
    snprintf(newsum, 511, "%ld:%d:%d:%d:%s:%s:%s:%s:%ld:%ld:%s",
>>>>>>> d809ebce
        size == 0 ? 0 : (long)statbuf.st_size,
        perm == 0 ? 0 : (int)statbuf.st_mode,
        owner == 0 ? 0 : (int)statbuf.st_uid,
        group == 0 ? 0 : (int)statbuf.st_gid,
        md5sum   == 0 ? "xxx" : mf_sum,
        sha1sum  == 0 ? "xxx" : sf_sum,
        sha256sum  == 0 ? "xxx" : sf256_sum,
        owner == 0 ? "" : get_user(file_name, statbuf.st_uid),
        group == 0 ? "" : get_group(statbuf.st_gid),
        mtime ? (long)statbuf.st_mtime : 0,
<<<<<<< HEAD
        inode ? (long)statbuf.st_ino : 0);
=======
        inode ? (long)statbuf.st_ino : 0,
        sha256sum  == 0 ? "xxx" : sf256_sum);
#else
    snprintf(newsum, 511, "%ld:%d:::%s:%s:%s:%s:%ld:%ld:%s",
        size == 0 ? 0 : (long)statbuf.st_size,
        perm == 0 ? 0 : (int)statbuf.st_mode,
        md5sum   == 0 ? "xxx" : mf_sum,
        sha1sum  == 0 ? "xxx" : sf_sum,
        owner == 0 ? "" : get_user(file_name, statbuf.st_uid),
        group == 0 ? "" : get_group(statbuf.st_gid),
        mtime ? (long)statbuf.st_mtime : 0,
        inode ? (long)statbuf.st_ino : 0,
        sha256sum  == 0 ? "xxx" : sf256_sum);
#endif
>>>>>>> d809ebce

    return (0);
}

void log_realtime_status(int next) {
    /*
     * 0: stop (initial)
     * 1: run
     * 2: pause
     */

    static int status = 0;

    switch (status) {
    case 0:
        if (next == 1) {
            minfo("Starting syscheck real-time monitoring.");
            status = next;
        }
        break;
    case 1:
        if (next == 2) {
            minfo("Pausing syscheck real-time monitoring.");
            status = next;
        }
        break;
    case 2:
        if (next == 1) {
            minfo("Resuming syscheck real-time monitoring.");
            status = next;
        }
    }
}<|MERGE_RESOLUTION|>--- conflicted
+++ resolved
@@ -435,15 +435,7 @@
             }
         }
     }
-<<<<<<< HEAD
-#endif
-
-    newsum[0] = '\0';
-    newsum[511] = '\0';
     snprintf(newsum, 511, "%ld:%d:%d:%d:%s:%s:%s:%s:%s:%ld:%ld",
-=======
-    snprintf(newsum, 511, "%ld:%d:%d:%d:%s:%s:%s:%s:%ld:%ld:%s",
->>>>>>> d809ebce
         size == 0 ? 0 : (long)statbuf.st_size,
         perm == 0 ? 0 : (int)statbuf.st_mode,
         owner == 0 ? 0 : (int)statbuf.st_uid,
@@ -454,24 +446,19 @@
         owner == 0 ? "" : get_user(file_name, statbuf.st_uid),
         group == 0 ? "" : get_group(statbuf.st_gid),
         mtime ? (long)statbuf.st_mtime : 0,
-<<<<<<< HEAD
         inode ? (long)statbuf.st_ino : 0);
-=======
-        inode ? (long)statbuf.st_ino : 0,
-        sha256sum  == 0 ? "xxx" : sf256_sum);
 #else
-    snprintf(newsum, 511, "%ld:%d:::%s:%s:%s:%s:%ld:%ld:%s",
+    snprintf(newsum, 511, "%ld:%d:::%s:%s:%s:%s:%s:%ld:%ld",
         size == 0 ? 0 : (long)statbuf.st_size,
         perm == 0 ? 0 : (int)statbuf.st_mode,
         md5sum   == 0 ? "xxx" : mf_sum,
         sha1sum  == 0 ? "xxx" : sf_sum,
+        sha256sum  == 0 ? "xxx" : sf256_sum,
         owner == 0 ? "" : get_user(file_name, statbuf.st_uid),
         group == 0 ? "" : get_group(statbuf.st_gid),
         mtime ? (long)statbuf.st_mtime : 0,
-        inode ? (long)statbuf.st_ino : 0,
-        sha256sum  == 0 ? "xxx" : sf256_sum);
-#endif
->>>>>>> d809ebce
+        inode ? (long)statbuf.st_ino : 0);
+#endif
 
     return (0);
 }
