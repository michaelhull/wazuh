/* Copyright (C) 2009 Trend Micro Inc.
 * All rights reserved.
 *
 * This program is a free software; you can redistribute it
 * and/or modify it under the terms of the GNU General Public
 * License (version 2) as published by the FSF - Free Software
 * Foundation.
 */

#include "shared.h"
#include "headers/sec.h"
#include "os_zlib/os_zlib.h"
#include "os_crypto/md5/md5_op.h"
#include "os_crypto/blowfish/bf_op.h"
#include "os_crypto/aes/aes_op.h"
#include "client-agent/agentd.h"

/* Prototypes */
static void StoreSenderCounter(const keystore *keys, unsigned int global, unsigned int local) __attribute((nonnull));
static void StoreCounter(const keystore *keys, int id, unsigned int global, unsigned int local) __attribute((nonnull));
static void ReloadCounter(const keystore *keys, unsigned int id, const char * cid) __attribute((nonnull));
static char *CheckSum(char *msg, size_t length) __attribute((nonnull));

/* Sending counts */
static unsigned int global_count = 0;
static unsigned int local_count  = 0;

/* Average compression rates */
static unsigned int evt_count = 0;
static unsigned int rcv_count = 0;
static size_t c_orig_size = 0;
static size_t c_comp_size = 0;

/* Static variables (read from define file) */
static unsigned int _s_comp_print = 0;
static unsigned int _s_recv_flush = 0;

static int _s_verify_counter = 1;
<<<<<<< HEAD

agent *agt;


/* Crypto methods function */
int doEncryptByMethod(const char *input, char *output, const char *charkey,
    long size, short int action,int method)
{
    switch(method)
    {
        case W_METH_BLOWFISH:
            return OS_BF_Str(input, output,
                    charkey,
                    size,
                    action);
        case W_METH_AES:
            return OS_AES_Str(input, output,
                charkey,
                size,
                action);

        default:
            return OS_INVALID;
    }
}

/* Set the agent crypto method readed from the ossec.conf file */
void os_set_agent_crypto_method(keystore * keys,const int method){
    keys->keyentries[0]->crypto_method = method;
}
=======
static time_t saved_time = 0;
>>>>>>> 0e93bd14

/* Read counters for each agent */
void OS_StartCounter(keystore *keys)
{
    unsigned int i;
    char rids_file[OS_FLSIZE + 1];

    rids_file[OS_FLSIZE] = '\0';

    mdebug1("OS_StartCounter: keysize: %u", keys->keysize);

    /* Start receiving counter */
    for (i = 0; i <= keys->keysize; i++) {
        /* On i == keysize, we deal with the sender counter */
        if (i == keys->keysize) {
            snprintf(rids_file, OS_FLSIZE, "%s/%s",
                     RIDS_DIR,
                     SENDER_COUNTER);
        } else {
            snprintf(rids_file, OS_FLSIZE, "%s/%s",
                     RIDS_DIR,
                     keys->keyentries[i]->id);
        }

        keys->keyentries[i]->fp = fopen(rids_file, "r+");

        /* If nothing is there, try to open as write only */
        if (!keys->keyentries[i]->fp) {
            keys->keyentries[i]->fp = fopen(rids_file, "w");
            if (!keys->keyentries[i]->fp) {
                int my_error = errno;

                /* Just in case we run out of file descriptors */
                if ((i > 10) && (keys->keyentries[i - 1]->fp)) {
                    fclose(keys->keyentries[i - 1]->fp);

                    if (keys->keyentries[i - 2]->fp) {
                        fclose(keys->keyentries[i - 2]->fp);
                    }
                }

                merror("Unable to open agent file. errno: %d", my_error);
                merror_exit(FOPEN_ERROR, rids_file, errno, strerror(errno));
            }
        } else {
            unsigned int g_c = 0, l_c = 0;
            if (fscanf(keys->keyentries[i]->fp, "%u:%u", &g_c, &l_c) != 2) {
                if (i == keys->keysize) {
                    mdebug1("No previous sender counter.");
                } else {
                    mdebug1("No previous counter available for '%s'.",
                            keys->keyentries[i]->name);
                }

                g_c = 0;
                l_c = 0;
            }

            if (i == keys->keysize) {
                mdebug1("Assigning sender counter: %u:%u",
                        g_c, l_c);
                global_count = g_c;
                local_count = l_c;
            } else {
                mdebug1("Assigning counter for agent %s: '%u:%u'.",
                        keys->keyentries[i]->name, g_c, l_c);

                keys->keyentries[i]->global = g_c;
                keys->keyentries[i]->local = l_c;
            }
        }

        keys->keyentries[i]->inode = File_Inode(rids_file);
    }

    mdebug2("Stored counter.");

    /* Get counter values */
    if (_s_recv_flush == 0) {
        _s_recv_flush = (unsigned int) getDefine_Int("remoted",
                        "recv_counter_flush",
                        10, 999999);
    }

    /* Average printout values */
    if (_s_comp_print == 0) {
        _s_comp_print = (unsigned int) getDefine_Int("remoted",
                        "comp_average_printout",
                        10, 999999);
    }


    _s_verify_counter = getDefine_Int("remoted", "verify_msg_id" , 0, 1);
}

/* Remove the ID counter */
void OS_RemoveCounter(const char *id)
{
    char rids_file[OS_FLSIZE + 1];
    snprintf(rids_file, OS_FLSIZE, "%s/%s", RIDS_DIR, id);
    unlink(rids_file);
}

/* Store sender counter */
static void StoreSenderCounter(const keystore *keys, unsigned int global, unsigned int local)
{
    /* Write to the beginning of the file */
    fseek(keys->keyentries[keys->keysize]->fp, 0, SEEK_SET);
    fprintf(keys->keyentries[keys->keysize]->fp, "%u:%u:", global, local);
    fflush(keys->keyentries[keys->keysize]->fp);
}

/* Store the global and local count of events */
static void StoreCounter(const keystore *keys, int id, unsigned int global, unsigned int local)
{
    /* Write to the beginning of the file */
    fseek(keys->keyentries[id]->fp, 0, SEEK_SET);
    fprintf(keys->keyentries[id]->fp, "%u:%u:", global, local);
    fflush(keys->keyentries[id]->fp);
}

/* Reload the global and local count of events */
static void ReloadCounter(const keystore *keys, unsigned int id, const char * cid)
{
    ino_t new_inode;
    char rids_file[OS_FLSIZE + 1];

    snprintf(rids_file, OS_FLSIZE, "%s/%s", RIDS_DIR, cid);
    new_inode = File_Inode(rids_file);

    w_mutex_lock(&keys->keyentries[id]->mutex);

    if (keys->keyentries[id]->inode != new_inode) {
        keys->keyentries[id]->fp = fopen(rids_file, "r+");

        if (!keys->keyentries[id]->fp) {
            keys->keyentries[id]->fp = fopen(rids_file, "w");
            if (!keys->keyentries[id]->fp) {
                goto fail_open;
            }
        }
        else {
            unsigned int g_c = 0;
            unsigned int l_c = 0;

            if (fscanf(keys->keyentries[id]->fp, "%u:%u", &g_c, &l_c) != 2) {
                if (id == keys->keysize) {
                    mdebug1("No previous sender counter.");
                } else {
                    mdebug1("No previous counter available for '%s'.", keys->keyentries[id]->id);
                }

                g_c = 0;
                l_c = 0;
            }

            if (id == keys->keysize) {
                mdebug1("Reloading sender counter: %u:%u", g_c, l_c);
                global_count = g_c;
                local_count = l_c;
            } else {
                mdebug1("Reloading counter for agent %s: '%u:%u'.", keys->keyentries[id]->id, g_c, l_c);

                keys->keyentries[id]->global = g_c;
                keys->keyentries[id]->local = l_c;
            }
        }

        keys->keyentries[id]->inode = new_inode;
    }

    w_mutex_unlock(&keys->keyentries[id]->mutex);
    return;

fail_open:
    w_mutex_unlock(&keys->keyentries[id]->mutex);
    merror("Unable to reload counter '%s': %s (%d)", cid, strerror(errno), errno);
}

/* Verify the checksum of the message
 * Returns NULL on error or the message on success
 */
static char *CheckSum(char *msg, size_t length)
{
    os_md5 recvd_sum;
    os_md5 checksum;

    /* Better way */
    strncpy(recvd_sum, msg, 32);
    recvd_sum[32] = '\0';

    msg += 32;

    OS_MD5_Str(msg, (ssize_t)length - 32, checksum);

    if (strncmp(checksum, recvd_sum, 32) != 0) {
        return (NULL);
    }

    return (msg);
}

char *ReadSecMSG(keystore *keys, char *buffer, char *cleartext, int id, unsigned int buffer_size, size_t *final_size, const char *srcip)
{
    unsigned int msg_global = 0;
    unsigned int msg_local = 0;
    char *f_msg;


    if(strncmp(buffer, "#AES", 4)==0){
        buffer+=4;
        #ifndef CLIENT
            keys->keyentries[id]->crypto_method = W_METH_AES;
        #endif
    }
    else{
        #ifndef CLIENT
            keys->keyentries[id]->crypto_method = W_METH_BLOWFISH;
        #endif
    }


    if (*buffer == ':') {
        buffer++;
    } else {
        merror(ENCFORMAT_ERROR, keys->keyentries[id]->id, srcip);
        return (NULL);
    }

    /* Decrypt message */
    switch(keys->keyentries[id]->crypto_method){
        case W_METH_BLOWFISH:
            if (!OS_BF_Str(buffer, cleartext, keys->keyentries[id]->key,
                        buffer_size, OS_DECRYPT)) {
                merror(ENCKEY_ERROR, keys->keyentries[id]->ip->ip);
                return (NULL);
            }
            break;
        case W_METH_AES:
            if (!OS_AES_Str(buffer, cleartext, keys->keyentries[id]->key,
                buffer_size-4, OS_DECRYPT)) {
                merror(ENCKEY_ERROR, keys->keyentries[id]->ip->ip);
                return (NULL);
            }
            break;
    }

    /* Compressed */
    if (cleartext[0] == '!') {
        cleartext[buffer_size] = '\0';
        cleartext++;
        buffer_size--;

        /* Remove padding */
        while (*cleartext == '!') {
            cleartext++;
            buffer_size--;
        }

        /* Uncompress */
        if (*final_size = os_zlib_uncompress(cleartext, buffer, buffer_size, OS_MAXSTR), !*final_size) {
            merror(UNCOMPRESS_ERR);
            return (NULL);
        }

        /* Check checksum */

        if (f_msg = CheckSum(buffer, *final_size), !f_msg) {
            merror(ENCSUM_ERROR, keys->keyentries[id]->ip->ip);
            return (NULL);
        }

        /* Remove random */
        f_msg += 5;

        /* Check count -- protect against replay attacks */
        msg_global = (unsigned int) atoi(f_msg);
        f_msg += 10;

        /* Check for the right message format */
        if (*f_msg != ':') {
            merror(ENCFORMAT_ERROR, keys->keyentries[id]->id, srcip);
            return (NULL);
        }
        f_msg++;

        msg_local = (unsigned int) atoi(f_msg);
        f_msg += 5;
        *final_size -= (f_msg - buffer);

        /* Return the message if we don't need to verify the counter */
        if (!_s_verify_counter) {
            /* Update current counts */
            keys->keyentries[id]->global = msg_global;
            keys->keyentries[id]->local = msg_local;
            if (rcv_count >= _s_recv_flush) {
                StoreCounter(keys, id, msg_global, msg_local);
                rcv_count = 0;
            }
            rcv_count++;
            return (f_msg);
        }

        if (rcv_count >= _s_recv_flush) {
            ReloadCounter(keys, id, keys->keyentries[id]->id);
        }

        if ((msg_global > keys->keyentries[id]->global) ||
                ((msg_global == keys->keyentries[id]->global) &&
                 (msg_local > keys->keyentries[id]->local))) {
            /* Update current counts */
            keys->keyentries[id]->global = msg_global;
            keys->keyentries[id]->local = msg_local;

            if (rcv_count >= _s_recv_flush) {
                StoreCounter(keys, id, msg_global, msg_local);
                rcv_count = 0;
            }
            rcv_count++;
            return (f_msg);
        }

        /* Check if it is a duplicated message */
        if (msg_global == keys->keyentries[id]->global) {
            /* Warn about duplicated messages */
            mwarn("Duplicate error:  global: %u, local: %u, "
                "saved global: %u, saved local:%u",
                msg_global,
                msg_local,
                keys->keyentries[id]->global,
                keys->keyentries[id]->local);

            merror(ENCTIME_ERROR, keys->keyentries[id]->name);
            return (NULL);
        }
    }

    /* Old format */
    else if (cleartext[0] == ':') {
        unsigned int msg_count;
        unsigned int msg_time;

        /* Close string */
        cleartext[buffer_size] = '\0';

        /* Check checksum */
        cleartext++;
        f_msg = CheckSum(cleartext, buffer_size);
        if (f_msg == NULL) {
            merror(ENCSUM_ERROR, keys->keyentries[id]->ip->ip);
            return (NULL);
        }

        /* Check time -- protect against replay attacks */
        msg_time = (unsigned int) atoi(f_msg);
        f_msg += 11;

        msg_count = (unsigned int) atoi(f_msg);
        f_msg += 5;


        /* Return the message if we don't need to verify the counter */
        if (!_s_verify_counter) {
            /* Update current counts */
            keys->keyentries[id]->global = msg_time;
            keys->keyentries[id]->local = msg_local;

            f_msg = strchr(f_msg, ':');
            if (f_msg) {
                f_msg++;
                *final_size = buffer_size - (f_msg - cleartext);
                return (f_msg);
            } else {
                merror(ENCFORMAT_ERROR, keys->keyentries[id]->id, srcip);
                return (NULL);
            }
        }


        if ((msg_time > keys->keyentries[id]->global) ||
                ((msg_time == keys->keyentries[id]->global) &&
                 (msg_count > keys->keyentries[id]->local))) {
            /* Update current time and count */
            keys->keyentries[id]->global = msg_time;
            keys->keyentries[id]->local = msg_count;

            f_msg = strchr(f_msg, ':');
            if (f_msg) {
                f_msg++;
                *final_size = buffer_size - (f_msg - cleartext);
                return (f_msg);
            } else {
                merror(ENCFORMAT_ERROR, keys->keyentries[id]->id, srcip);
                return (NULL);
            }
        }

        /* Check if it is a duplicated message */
        if ((msg_count == keys->keyentries[id]->local) &&
                (msg_time == keys->keyentries[id]->global)) {
            return (NULL);
        }

        /* Warn about duplicated message */
        mwarn("Duplicate error:  msg_count: %u, time: %u, "
               "saved count: %u, saved_time:%u",
               msg_count,
               msg_time,
               keys->keyentries[id]->local,
               keys->keyentries[id]->global);

        merror(ENCTIME_ERROR, keys->keyentries[id]->name);
        return (NULL);
    }

    merror(ENCFORMAT_ERROR, keys->keyentries[id]->id, srcip);
    return (NULL);
}

/* Create an encrypted message
 * Returns the size
 */
size_t CreateSecMSG(const keystore *keys, const char *msg, size_t msg_length, char *msg_encrypted, unsigned int id)
{
    size_t bfsize;
    size_t length;
    unsigned long int cmp_size;
    u_int16_t rand1;
    char _tmpmsg[OS_MAXSTR + 2];
    char _finmsg[OS_MAXSTR + 2];
    char crypto_token[6] = {0};
    unsigned long crypto_length = 0;
    int crypto_method = 0;
    os_md5 md5sum;
    time_t curr_time;

    /* Check for invalid msg sizes */
    if ((msg_length > (OS_MAXSTR - OS_HEADER_SIZE)) || (msg_length < 1)) {
        curr_time = time(0);
        if (curr_time - saved_time > 3600) {
            merror("Incorrect message size: %lu", (unsigned long)msg_length);
            saved_time = curr_time;
        }
        mdebug2(ENCSIZE_ERROR, msg);
        return (0);
    }

    crypto_method = keys->keyentries[id]->crypto_method;

    switch(crypto_method)
    {
        case W_METH_BLOWFISH:
            memcpy(crypto_token,":",1);
            break;
        case W_METH_AES:
            memcpy(crypto_token,"#AES:",5);
            break;
        default:
            return OS_INVALID;
    }

    /* Random number, take only 5 chars ~= 2^16=65536*/
    rand1 = (u_int16_t) os_random();

    _tmpmsg[OS_MAXSTR + 1] = '\0';
    _finmsg[OS_MAXSTR + 1] = '\0';
    msg_encrypted[OS_MAXSTR] = '\0';

    ReloadCounter(keys, keys->keysize, SENDER_COUNTER);

    /* Increase local and global counters */
    if (local_count >= 9997) {
        local_count = 0;
        global_count++;
    }
    local_count++;

    length = snprintf(_tmpmsg, OS_MAXSTR, "%05hu%010u:%04u:", rand1, global_count, local_count);
    memcpy(_tmpmsg + length, msg, msg_length);
    length += msg_length;

    /* Generate MD5 of the unencrypted string */
    OS_MD5_Str(_tmpmsg, length, md5sum);

    /* Generate final msg to be compressed: <md5sum><_tmpmsg> */
    strcpy(_finmsg, md5sum);
    memcpy(_finmsg + 32, _tmpmsg, length);
    length += 32;

    /* Compress the message
     * We assign the first 8 bytes for padding
     */
    cmp_size = os_zlib_compress(_finmsg, _tmpmsg + 8, length, OS_MAXSTR - 12);
    if (!cmp_size) {
        merror(COMPRESS_ERR, _finmsg);
        return (0);
    }
    cmp_size++;

    /* Pad the message (needs to be div by 8) */
    bfsize = 8 - (cmp_size % 8);
    if (bfsize == 8) {
        bfsize = 0;
    }

    _tmpmsg[0] = '!';
    _tmpmsg[1] = '!';
    _tmpmsg[2] = '!';
    _tmpmsg[3] = '!';
    _tmpmsg[4] = '!';
    _tmpmsg[5] = '!';
    _tmpmsg[6] = '!';
    _tmpmsg[7] = '!';

    cmp_size += bfsize;

    /* Get average sizes */
    c_orig_size += length;
    c_comp_size += cmp_size;
    if (evt_count > _s_comp_print) {
        mdebug1("Event count after '%u': %lu->%lu (%lu%%)",
                evt_count,
                (unsigned long)c_orig_size,
                (unsigned long)c_comp_size,
                (unsigned long)((c_comp_size * 100) / c_orig_size));
        evt_count = 0;
        c_orig_size = 0;
        c_comp_size = 0;
    }
    evt_count++;

    /* If the IP is dynamic (not single host), append agent ID to the message */
    if (!isSingleHost(keys->keyentries[id]->ip) && isAgent) {
        length = snprintf(msg_encrypted, 16, "!%s!%s", keys->keyentries[id]->id,crypto_token);
    } else {
        /* Set beginning of the message */
        length = snprintf(msg_encrypted, 6, "%s",crypto_token);
    }

    /* length is the amount of non-encrypted message appended to the buffer
     * On dynamic IPs, it will include the agent ID
     */
    /* Encrypt everything */
    crypto_length = doEncryptByMethod(_tmpmsg + (7 - bfsize), msg_encrypted + length,
        keys->keyentries[id]->key,
        (long) cmp_size,
        OS_ENCRYPT,crypto_method);

    /* Store before leaving */
    StoreSenderCounter(keys, global_count, local_count);

    if(cmp_size < crypto_length)
        cmp_size = crypto_length;

    return (cmp_size + length);
}<|MERGE_RESOLUTION|>--- conflicted
+++ resolved
@@ -36,7 +36,6 @@
 static unsigned int _s_recv_flush = 0;
 
 static int _s_verify_counter = 1;
-<<<<<<< HEAD
 
 agent *agt;
 
@@ -67,9 +66,8 @@
 void os_set_agent_crypto_method(keystore * keys,const int method){
     keys->keyentries[0]->crypto_method = method;
 }
-=======
+
 static time_t saved_time = 0;
->>>>>>> 0e93bd14
 
 /* Read counters for each agent */
 void OS_StartCounter(keystore *keys)
