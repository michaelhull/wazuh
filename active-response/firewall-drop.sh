--- conflicted
+++ resolved
@@ -29,18 +29,14 @@
 ACTION=$1
 USER=$2
 IP=$3
-<<<<<<< HEAD
-=======
 PWD=`pwd`
 LOCK="${PWD}/fw-drop"
 LOCK_PID="${PWD}/fw-drop/pid"
->>>>>>> 037a4a2d
 
 
 LOCAL=`dirname $0`;
 cd $LOCAL
 cd ../
-<<<<<<< HEAD
 PWD=`pwd`
 filename=$(basename "$0")
 
@@ -49,9 +45,6 @@
 LOG_FILE="${PWD}/../logs/active-responses.log"
 
 echo "`date` $0 $1 $2 $3 $4 $5" >> ${LOG_FILE}
-=======
-echo "`date` $0 $1 $2 $3 $4 $5" >> ${PWD}/../logs/active-responses.log
->>>>>>> 037a4a2d
 
 
 # Checking for an IP
