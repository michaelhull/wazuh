# Created by Wazuh, Inc. <info@wazuh.com>.
# This program is a free software; you can redistribute it and/or modify it under the terms of GPLv2
import asyncio
import json
import logging
<<<<<<< HEAD
from typing import Dict
=======
from typing import Tuple
>>>>>>> b3bc890f

from wazuh.cluster import client, cluster
from wazuh.cluster.common import WazuhJSONEncoder
import uvloop
from wazuh import common, exception


class LocalClientHandler(client.AbstractClient):
    """
    Handles connection with the cluster's local server.
    """
    def __init__(self, **kwargs):
        """
        Class constructor
        :param kwargs: Arguments for parent constructor class
        """
        super().__init__(**kwargs)
        self.response_available = asyncio.Event()
        self.response = b''

    def connection_made(self, transport):
        """
        Defines process of connecting to the server. A hello is not necessary because the local server generates a
        random name for the local client.

        :param transport: socket to write data on
        """
        self.transport = transport

    def process_request(self, command: bytes, data: bytes) -> Tuple[bytes, bytes]:
        """
        Defines commands available in a local client
        :param command: Received command
        :param data: Received payload
        :return: A response
        """
        self.logger.debug("Command received: {}".format(command))
        if command == b'dapi_res' or command == b'send_f_res':
            if data.startswith(b'Error'):
                return b'err', self.process_error_from_peer(data)
            elif data not in self.in_str:
                return b'err', self.process_error_from_peer(b'Error receiving string: ID ' + data + b' not found.')
            self.response = self.in_str[data].payload
            self.response_available.set()
            return b'ok', b'Distributed api response received'
        elif command == b'control_res':
            if data.startswith(b'Error'):
                return b'err', self.process_error_from_peer(data)
            self.response = data
            self.response_available.set()
            return b'ok', b'Response received'
        elif command == b'dapi_err':
            self.response = data
            self.response_available.set()
            return b'ok', b'Response received'
        else:
            return super().process_request(command, data)

    def process_error_from_peer(self, data: bytes):
        """
<<<<<<< HEAD
        Errors from the cluster come already formatted into JSON format. Therefore they must be returned the same
        """
        self.response = data
        self.response_available.set()
        return data
=======
        Handles "err" response.
        :param data: Error message
        :return: Confirmation message
        """
        if data.startswith(b'WazuhException'):
            type_error, code, message = data.split(b' ', 2)
            self.response = json.dumps({'error': int(code), 'message': message.decode()}).encode()
            self.response_available.set()
            extra_msg = b'' if b': ' not in message else message.split(b':', 1)[1]
            return type_error + b' ' + code + b' ' + extra_msg
        else:
            self.response = json.dumps({'error': 3009, 'message': data.decode()}).encode()
            self.response_available.set()
            return b"Error processing request: " + data
>>>>>>> b3bc890f


class LocalClient(client.AbstractClientManager):
    """
    Initializes variables, connects to the server, sends a request, waits for a response and disconnects.
    """
    def __init__(self, command: bytes, data: bytes, wait_for_complete: bool):
        """
        Class constructor
        :param command: Command to send
        :param data: Payload to send
        :param wait_for_complete: Whether to enable timeout or not
        """
        super().__init__(configuration=cluster.read_config(), enable_ssl=False, performance_test=0, concurrency_test=0,
                         file='', string=0, logger=logging.getLogger(), tag="Local Client",
                         cluster_items=cluster.get_cluster_items())
        self.request_result = None
        self.command = command
        self.data = data
        self.wait_for_complete = wait_for_complete
        self.protocol = None
        self.transport = None

    async def start(self):
        """
        Connects to the server
        """
        # Get a reference to the event loop as we plan to use
        # low-level APIs.
        asyncio.set_event_loop_policy(uvloop.EventLoopPolicy())
        loop = asyncio.get_running_loop()
        on_con_lost = loop.create_future()

        try:
            self.transport, self.protocol = await loop.create_unix_connection(
                                             protocol_factory=lambda: LocalClientHandler(loop=loop, on_con_lost=on_con_lost,
                                                                                         name=self.name, logger=self.logger,
                                                                                         fernet_key='', manager=self,
                                                                                         cluster_items=self.cluster_items),
                                             path='{}/queue/cluster/c-internal.sock'.format(common.ossec_path))
        except ConnectionRefusedError:
            raise exception.WazuhException(3012)
        except MemoryError:
            raise exception.WazuhException(1119)
        except Exception as e:
            raise exception.WazuhException(3009, str(e))

    async def send_api_request(self) -> str:
        """
        Sends a command to the server and waits for the response
        :return: Response from the server
        """
        result = (await self.protocol.send_request(self.command, self.data)).decode()
        if result == 'There are no connected worker nodes':
            request_result = {}
        else:
            if self.command == b'dapi' or self.command == b'dapi_forward' or self.command == b'send_file' or \
                    result == 'Sent request to master node':
                try:
                    timeout = None if self.wait_for_complete \
                        else self.cluster_items['intervals']['communication']['timeout_api_request']
                    await asyncio.wait_for(self.protocol.response_available.wait(), timeout=timeout)
                    request_result = self.protocol.response.decode()
                except asyncio.TimeoutError:
                    raise exception.WazuhException(3020)
            else:
                request_result = result
        return request_result


<<<<<<< HEAD
async def execute(command: bytes, data: bytes, wait_for_complete: bool) -> Dict:
=======
async def execute(command: bytes, data: bytes, wait_for_complete: bool) -> str:
    """
    Executes a command in the local client.
    :param command: Command to execute
    :param data: Payload
    :param wait_for_complete: Whether to enable timeout waiting for the response or not
    :return: The response encoded in a str
    """
>>>>>>> b3bc890f
    lc = LocalClient(command, data, wait_for_complete)
    await lc.start()
    return await lc.send_api_request()


<<<<<<< HEAD
async def send_file(path: str, node_name: str = None) -> Dict:
    lc = LocalClient(b'send_file', "{} {}".format(path, node_name).encode(), False)
    await lc.start()
    return await lc.send_api_request()

=======
async def send_file(path: str, node_name: str = None) -> bytes:
    """
    Sends a file to the local server
    :param path: Pathname
    :param node_name: Node to send the file to
    :return: The response encoded in bytes
    """
    lc = LocalClient(b'send_file', "{} {}".format(path, node_name).encode(), False)
    await lc.start()
    return (await lc.send_api_request()).encode()

>>>>>>> b3bc890f
<|MERGE_RESOLUTION|>--- conflicted
+++ resolved
@@ -1,198 +1,167 @@
-# Created by Wazuh, Inc. <info@wazuh.com>.
-# This program is a free software; you can redistribute it and/or modify it under the terms of GPLv2
-import asyncio
-import json
-import logging
-<<<<<<< HEAD
-from typing import Dict
-=======
-from typing import Tuple
->>>>>>> b3bc890f
-
-from wazuh.cluster import client, cluster
-from wazuh.cluster.common import WazuhJSONEncoder
-import uvloop
-from wazuh import common, exception
-
-
-class LocalClientHandler(client.AbstractClient):
-    """
-    Handles connection with the cluster's local server.
-    """
-    def __init__(self, **kwargs):
-        """
-        Class constructor
-        :param kwargs: Arguments for parent constructor class
-        """
-        super().__init__(**kwargs)
-        self.response_available = asyncio.Event()
-        self.response = b''
-
-    def connection_made(self, transport):
-        """
-        Defines process of connecting to the server. A hello is not necessary because the local server generates a
-        random name for the local client.
-
-        :param transport: socket to write data on
-        """
-        self.transport = transport
-
-    def process_request(self, command: bytes, data: bytes) -> Tuple[bytes, bytes]:
-        """
-        Defines commands available in a local client
-        :param command: Received command
-        :param data: Received payload
-        :return: A response
-        """
-        self.logger.debug("Command received: {}".format(command))
-        if command == b'dapi_res' or command == b'send_f_res':
-            if data.startswith(b'Error'):
-                return b'err', self.process_error_from_peer(data)
-            elif data not in self.in_str:
-                return b'err', self.process_error_from_peer(b'Error receiving string: ID ' + data + b' not found.')
-            self.response = self.in_str[data].payload
-            self.response_available.set()
-            return b'ok', b'Distributed api response received'
-        elif command == b'control_res':
-            if data.startswith(b'Error'):
-                return b'err', self.process_error_from_peer(data)
-            self.response = data
-            self.response_available.set()
-            return b'ok', b'Response received'
-        elif command == b'dapi_err':
-            self.response = data
-            self.response_available.set()
-            return b'ok', b'Response received'
-        else:
-            return super().process_request(command, data)
-
-    def process_error_from_peer(self, data: bytes):
-        """
-<<<<<<< HEAD
-        Errors from the cluster come already formatted into JSON format. Therefore they must be returned the same
-        """
-        self.response = data
-        self.response_available.set()
-        return data
-=======
-        Handles "err" response.
-        :param data: Error message
-        :return: Confirmation message
-        """
-        if data.startswith(b'WazuhException'):
-            type_error, code, message = data.split(b' ', 2)
-            self.response = json.dumps({'error': int(code), 'message': message.decode()}).encode()
-            self.response_available.set()
-            extra_msg = b'' if b': ' not in message else message.split(b':', 1)[1]
-            return type_error + b' ' + code + b' ' + extra_msg
-        else:
-            self.response = json.dumps({'error': 3009, 'message': data.decode()}).encode()
-            self.response_available.set()
-            return b"Error processing request: " + data
->>>>>>> b3bc890f
-
-
-class LocalClient(client.AbstractClientManager):
-    """
-    Initializes variables, connects to the server, sends a request, waits for a response and disconnects.
-    """
-    def __init__(self, command: bytes, data: bytes, wait_for_complete: bool):
-        """
-        Class constructor
-        :param command: Command to send
-        :param data: Payload to send
-        :param wait_for_complete: Whether to enable timeout or not
-        """
-        super().__init__(configuration=cluster.read_config(), enable_ssl=False, performance_test=0, concurrency_test=0,
-                         file='', string=0, logger=logging.getLogger(), tag="Local Client",
-                         cluster_items=cluster.get_cluster_items())
-        self.request_result = None
-        self.command = command
-        self.data = data
-        self.wait_for_complete = wait_for_complete
-        self.protocol = None
-        self.transport = None
-
-    async def start(self):
-        """
-        Connects to the server
-        """
-        # Get a reference to the event loop as we plan to use
-        # low-level APIs.
-        asyncio.set_event_loop_policy(uvloop.EventLoopPolicy())
-        loop = asyncio.get_running_loop()
-        on_con_lost = loop.create_future()
-
-        try:
-            self.transport, self.protocol = await loop.create_unix_connection(
-                                             protocol_factory=lambda: LocalClientHandler(loop=loop, on_con_lost=on_con_lost,
-                                                                                         name=self.name, logger=self.logger,
-                                                                                         fernet_key='', manager=self,
-                                                                                         cluster_items=self.cluster_items),
-                                             path='{}/queue/cluster/c-internal.sock'.format(common.ossec_path))
-        except ConnectionRefusedError:
-            raise exception.WazuhException(3012)
-        except MemoryError:
-            raise exception.WazuhException(1119)
-        except Exception as e:
-            raise exception.WazuhException(3009, str(e))
-
-    async def send_api_request(self) -> str:
-        """
-        Sends a command to the server and waits for the response
-        :return: Response from the server
-        """
-        result = (await self.protocol.send_request(self.command, self.data)).decode()
-        if result == 'There are no connected worker nodes':
-            request_result = {}
-        else:
-            if self.command == b'dapi' or self.command == b'dapi_forward' or self.command == b'send_file' or \
-                    result == 'Sent request to master node':
-                try:
-                    timeout = None if self.wait_for_complete \
-                        else self.cluster_items['intervals']['communication']['timeout_api_request']
-                    await asyncio.wait_for(self.protocol.response_available.wait(), timeout=timeout)
-                    request_result = self.protocol.response.decode()
-                except asyncio.TimeoutError:
-                    raise exception.WazuhException(3020)
-            else:
-                request_result = result
-        return request_result
-
-
-<<<<<<< HEAD
-async def execute(command: bytes, data: bytes, wait_for_complete: bool) -> Dict:
-=======
-async def execute(command: bytes, data: bytes, wait_for_complete: bool) -> str:
-    """
-    Executes a command in the local client.
-    :param command: Command to execute
-    :param data: Payload
-    :param wait_for_complete: Whether to enable timeout waiting for the response or not
-    :return: The response encoded in a str
-    """
->>>>>>> b3bc890f
-    lc = LocalClient(command, data, wait_for_complete)
-    await lc.start()
-    return await lc.send_api_request()
-
-
-<<<<<<< HEAD
-async def send_file(path: str, node_name: str = None) -> Dict:
-    lc = LocalClient(b'send_file', "{} {}".format(path, node_name).encode(), False)
-    await lc.start()
-    return await lc.send_api_request()
-
-=======
-async def send_file(path: str, node_name: str = None) -> bytes:
-    """
-    Sends a file to the local server
-    :param path: Pathname
-    :param node_name: Node to send the file to
-    :return: The response encoded in bytes
-    """
-    lc = LocalClient(b'send_file', "{} {}".format(path, node_name).encode(), False)
-    await lc.start()
-    return (await lc.send_api_request()).encode()
-
->>>>>>> b3bc890f
+# Created by Wazuh, Inc. <info@wazuh.com>.
+# This program is a free software; you can redistribute it and/or modify it under the terms of GPLv2
+import asyncio
+import logging
+from typing import Dict
+from typing import Tuple
+
+import uvloop
+
+from wazuh import common, exception
+from wazuh.cluster import client, cluster
+
+
+class LocalClientHandler(client.AbstractClient):
+    """
+    Handles connection with the cluster's local server.
+    """
+    def __init__(self, **kwargs):
+        """
+        Class constructor
+        :param kwargs: Arguments for parent constructor class
+        """
+        super().__init__(**kwargs)
+        self.response_available = asyncio.Event()
+        self.response = b''
+
+    def connection_made(self, transport):
+        """
+        Defines process of connecting to the server. A hello is not necessary because the local server generates a
+        random name for the local client.
+
+        :param transport: socket to write data on
+        """
+        self.transport = transport
+
+    def process_request(self, command: bytes, data: bytes) -> Tuple[bytes, bytes]:
+        """
+        Defines commands available in a local client
+        :param command: Received command
+        :param data: Received payload
+        :return: A response
+        """
+        self.logger.debug("Command received: {}".format(command))
+        if command == b'dapi_res' or command == b'send_f_res':
+            if data.startswith(b'Error'):
+                return b'err', self.process_error_from_peer(data)
+            elif data not in self.in_str:
+                return b'err', self.process_error_from_peer(b'Error receiving string: ID ' + data + b' not found.')
+            self.response = self.in_str[data].payload
+            self.response_available.set()
+            return b'ok', b'Distributed api response received'
+        elif command == b'control_res':
+            if data.startswith(b'Error'):
+                return b'err', self.process_error_from_peer(data)
+            self.response = data
+            self.response_available.set()
+            return b'ok', b'Response received'
+        elif command == b'dapi_err':
+            self.response = data
+            self.response_available.set()
+            return b'ok', b'Response received'
+        else:
+            return super().process_request(command, data)
+
+    def process_error_from_peer(self, data: bytes):
+        """
+        Handles "err" response.
+        Errors from the cluster come already formatted into JSON format. Therefore they must be returned the same
+        :param data: Error message
+        :return: data
+        """
+        self.response = data
+        self.response_available.set()
+        return data
+
+
+class LocalClient(client.AbstractClientManager):
+    """
+    Initializes variables, connects to the server, sends a request, waits for a response and disconnects.
+    """
+    def __init__(self, command: bytes, data: bytes, wait_for_complete: bool):
+        """
+        Class constructor
+        :param command: Command to send
+        :param data: Payload to send
+        :param wait_for_complete: Whether to enable timeout or not
+        """
+        super().__init__(configuration=cluster.read_config(), enable_ssl=False, performance_test=0, concurrency_test=0,
+                         file='', string=0, logger=logging.getLogger(), tag="Local Client",
+                         cluster_items=cluster.get_cluster_items())
+        self.request_result = None
+        self.command = command
+        self.data = data
+        self.wait_for_complete = wait_for_complete
+        self.protocol = None
+        self.transport = None
+
+    async def start(self):
+        """
+        Connects to the server
+        """
+        # Get a reference to the event loop as we plan to use
+        # low-level APIs.
+        asyncio.set_event_loop_policy(uvloop.EventLoopPolicy())
+        loop = asyncio.get_running_loop()
+        on_con_lost = loop.create_future()
+
+        try:
+            self.transport, self.protocol = await loop.create_unix_connection(
+                                             protocol_factory=lambda: LocalClientHandler(loop=loop, on_con_lost=on_con_lost,
+                                                                                         name=self.name, logger=self.logger,
+                                                                                         fernet_key='', manager=self,
+                                                                                         cluster_items=self.cluster_items),
+                                             path='{}/queue/cluster/c-internal.sock'.format(common.ossec_path))
+        except ConnectionRefusedError:
+            raise exception.WazuhException(3012)
+        except MemoryError:
+            raise exception.WazuhException(1119)
+        except Exception as e:
+            raise exception.WazuhException(3009, str(e))
+
+    async def send_api_request(self) -> str:
+        """
+        Sends a command to the server and waits for the response
+        :return: Response from the server
+        """
+        result = (await self.protocol.send_request(self.command, self.data)).decode()
+        if result == 'There are no connected worker nodes':
+            request_result = {}
+        else:
+            if self.command == b'dapi' or self.command == b'dapi_forward' or self.command == b'send_file' or \
+                    result == 'Sent request to master node':
+                try:
+                    timeout = None if self.wait_for_complete \
+                        else self.cluster_items['intervals']['communication']['timeout_api_request']
+                    await asyncio.wait_for(self.protocol.response_available.wait(), timeout=timeout)
+                    request_result = self.protocol.response.decode()
+                except asyncio.TimeoutError:
+                    raise exception.WazuhException(3020)
+            else:
+                request_result = result
+        return request_result
+
+
+async def execute(command: bytes, data: bytes, wait_for_complete: bool) -> Dict:
+    """
+    Executes a command in the local client.
+    :param command: Command to execute
+    :param data: Payload
+    :param wait_for_complete: Whether to enable timeout waiting for the response or not
+    :return: The response decoded as a dict
+    """
+    lc = LocalClient(command, data, wait_for_complete)
+    await lc.start()
+    return await lc.send_api_request()
+
+
+async def send_file(path: str, node_name: str = None) -> Dict:
+    """
+    Sends a file to the local server
+    :param path: Pathname
+    :param node_name: Node to send the file to
+    :return: The response decoded as dict
+    """
+    lc = LocalClient(b'send_file', "{} {}".format(path, node_name).encode(), False)
+    await lc.start()
+    return await lc.send_api_request()