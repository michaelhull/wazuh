--- conflicted
+++ resolved
@@ -28,24 +28,6 @@
     wm_sys_t *syscollector;
     int i;
 
-<<<<<<< HEAD
-    os_calloc(1, sizeof(wm_sys_t), syscollector);
-    syscollector->flags.enabled = 1;
-    syscollector->flags.scan_on_start = 1;
-    syscollector->flags.netinfo = 1;
-    syscollector->flags.osinfo = 1;
-    syscollector->flags.hwinfo = 1;
-    syscollector->flags.programinfo = 1;
-#ifdef WIN32
-    syscollector->flags.hotfixinfo = 1;
-#endif
-    syscollector->flags.portsinfo = 1;
-    syscollector->flags.allports = 0;
-    syscollector->flags.procinfo = 1;
-    module->context = &WM_SYS_CONTEXT;
-    module->tag = strdup(module->context->name);
-    module->data = syscollector;
-=======
     if(!module->data) {
         os_calloc(1, sizeof(wm_sys_t), syscollector);
         syscollector->flags.enabled = 1;
@@ -54,6 +36,9 @@
         syscollector->flags.osinfo = 1;
         syscollector->flags.hwinfo = 1;
         syscollector->flags.programinfo = 1;
+#ifdef WIN32
+        syscollector->flags.hotfixinfo = 1;
+#endif
         syscollector->flags.portsinfo = 1;
         syscollector->flags.allports = 0;
         syscollector->flags.procinfo = 1;
@@ -63,7 +48,6 @@
     }
 
     syscollector = module->data;
->>>>>>> 506f1fcf
 
     if (!node)
         return 0;
