--- conflicted
+++ resolved
@@ -15,33 +15,12 @@
 #include "mail_list.h"
 
 /* Return codes (from SMTP server) */
-<<<<<<< HEAD
-#define VALIDBANNER		"220"
-#define VALIDMAIL		"250"
-#define VALIDDATA		"354"
-
-
-/* Default values use to connect */
-#define SMTP_DEFAULT_PORT	"25"
-#define MAILFROM		"Mail From: <%s>\r\n"
-#define RCPTTO			"Rcpt To: <%s>\r\n"
-#define DATAMSG 		"DATA\r\n"
-#define FROM			"From: OSSEC HIDS <%s>\r\n"
-#define TO			    "To: <%s>\r\n"
-/*#define CC			    "Cc: <%s>\r\n"*/
-#define SUBJECT			"Subject: %s\r\n"
-#define ENDHEADER               "\r\n"
-#define ENDDATA			"\r\n.\r\n"
-#define QUITMSG 		"QUIT\r\n"
-#define XHEADER 		"X-IDS-OSSEC: %s\r\n"
-
-=======
 #define VALIDBANNER     "220"
 #define VALIDMAIL       "250"
 #define VALIDDATA       "354"
 
 /* Default values used to connect */
-#define SMTP_DEFAULT_PORT   25
+#define SMTP_DEFAULT_PORT   "25"
 #define MAILFROM            "Mail From: <%s>\r\n"
 #define RCPTTO              "Rcpt To: <%s>\r\n"
 #define DATAMSG             "DATA\r\n"
@@ -53,7 +32,6 @@
 #define ENDDATA             "\r\n.\r\n"
 #define QUITMSG             "QUIT\r\n"
 #define XHEADER             "X-IDS-OSSEC: %s\r\n"
->>>>>>> 757435a6
 
 /* Error messages - Can be translated */
 #define INTERNAL_ERROR  "os_maild (1760): ERROR: Memory/configuration error"
@@ -76,19 +54,10 @@
     char snd_msg[128];
     char final_to[512];
 
-<<<<<<< HEAD
-
-    /* Connecting to the smtp server */	
+    /* Connect to the SMTP server */
     socket = OS_ConnectTCP(SMTP_DEFAULT_PORT, mail->smtpserver);
-    if(socket < 0)
-    {
-        return(socket);
-=======
-    /* Connect to the SMTP server */
-    socket = OS_ConnectTCP(SMTP_DEFAULT_PORT, mail->smtpserver, 0);
     if (socket < 0) {
         return (socket);
->>>>>>> 757435a6
     }
 
     /* Receive the banner */
@@ -290,19 +259,10 @@
         return (OS_INVALID);
     }
 
-<<<<<<< HEAD
-
-    /* Connecting to the smtp server */	
+    /* Connect to the SMTP server */
     socket = OS_ConnectTCP(SMTP_DEFAULT_PORT, mail->smtpserver);
-    if(socket < 0)
-    {
-        return(socket);
-=======
-    /* Connect to the SMTP server */
-    socket = OS_ConnectTCP(SMTP_DEFAULT_PORT, mail->smtpserver, 0);
     if (socket < 0) {
         return (socket);
->>>>>>> 757435a6
     }
 
     /* Receive the banner */
