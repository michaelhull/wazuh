--- conflicted
+++ resolved
@@ -139,14 +139,9 @@
         1721: 'Remote upgrade is not available for this agent OS version',
         1722: 'Incorrect format for group_id. Characters supported  a-z, A-Z, 0-9, ., _ and -. Max length is 255',
         1723: 'Hash algorithm not available',
-<<<<<<< HEAD
         1724: {'message': 'Not a valid select field ',
                'remediation': 'Please, use only allowed select fields'
                },
-=======
-        1724: {'message': 'Not a valid select field',
-               'remediation': 'Use a valid field'},
->>>>>>> 04177c2c
         1725: 'Error registering a new agent',
         1726: 'Ossec authd is not running',
         1727: 'Error listing group files',
