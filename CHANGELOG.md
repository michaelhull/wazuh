--- conflicted
+++ resolved
@@ -45,8 +45,6 @@
 - A configuration request to Analysisd made it crash if the option `<white_list>` is empty. ([#3383](https://github.com/wazuh/wazuh/pull/3383))
 - Fixed error when uploading some configuration files through API in wazuh-docker environments. ([#3335](https://github.com/wazuh/wazuh/issues/3335))
 - Fixed error deleting temporary files during cluster synchronization. ([#3379](https://github.com/wazuh/wazuh/issues/3379))
-<<<<<<< HEAD
-=======
 - Fixed bad permissions on agent-groups files synchronized via wazuh-clusterd. ([#3438](https://github.com/wazuh/wazuh/issues/3438))
 - Fixed bug in the database module that ignored agents registered with a network mask. ([#3351](https://github.com/wazuh/wazuh/pull/3351))
 - Fixed a memory bug in the CIS-CAT module. ([#3406](https://github.com/wazuh/wazuh/pull/3406))
@@ -63,7 +61,6 @@
   - Docker.
 - Prevent Modulesd from crashing at Vulnerability Detector when updating a RedHat feed. ([3458](https://github.com/wazuh/wazuh/pull/3458))
 
->>>>>>> 6ac28f27
 
 ## [v3.9.1] 2019-05-21
 
