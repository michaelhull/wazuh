--- conflicted
+++ resolved
@@ -4,15 +4,6 @@
 
 import os
 import shutil
-<<<<<<< HEAD
-import subprocess
-
-import pytest
-
-from wazuh_testing.fim import LOG_FILE_PATH, callback_detect_end_scan
-from wazuh_testing.tools import FileMonitor, get_wazuh_conf, set_section_wazuh_conf, truncate_file, write_wazuh_conf, \
-    restart_wazuh_daemon
-=======
 
 import pytest
 
@@ -20,7 +11,7 @@
 from wazuh_testing.tools import (FileMonitor, get_wazuh_conf,
                                  set_section_wazuh_conf, truncate_file,
                                  restart_wazuh_service, write_wazuh_conf)
->>>>>>> 7a0d3784
+from wazuh_testing.tools import restart_wazuh_daemon
 
 
 @pytest.fixture(scope='module')
@@ -48,11 +39,7 @@
 def wait_for_initial_scan(get_configuration, request):
     # Wait for initial FIM scan to end
     file_monitor = getattr(request.module, 'wazuh_log_monitor')
-<<<<<<< HEAD
-    file_monitor.start(timeout=60, callback=callback_detect_end_scan)
-=======
     detect_initial_scan(file_monitor)
->>>>>>> 7a0d3784
 
 
 @pytest.fixture(scope='module')
@@ -81,4 +68,8 @@
         shutil.rmtree(test_dir, ignore_errors=True)
 
     # restore previous configuration
-    write_wazuh_conf(backup_config)+    write_wazuh_conf(backup_config)
+
+    if hasattr(request.module, 'force_restart_after_restoring'):
+        if getattr(request.module, 'force_restart_after_restoring'):
+            restart_wazuh_service()