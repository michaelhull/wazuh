# Copyright (C) 2015-2019, Wazuh Inc.
# Created by Wazuh, Inc. <info@wazuh.com>.
# This program is free software; you can redistribute it and/or modify it under the terms of GPLv2

import os
from datetime import timedelta

import pytest

from wazuh_testing.fim import LOG_FILE_PATH, callback_detect_event, callback_ignore, create_file, REGULAR
from wazuh_testing.tools import FileMonitor, check_apply_test, load_wazuh_configurations, TimeMachine

# variables

test_data_path = os.path.join(os.path.dirname(os.path.realpath(__file__)), 'data')
configurations_path = os.path.join(test_data_path, 'wazuh_conf.yaml')
test_directories = [os.path.join('/', 'testdir1'),
                    os.path.join('/', 'testdir1', 'subdir'),
                    os.path.join('/', 'testdir1', 'ignore_this'),
                    os.path.join('/', 'testdir2'),
                    os.path.join('/', 'testdir2', 'subdir')
                    ]
testdir1, testdir1_sub, testdir1_ignore, testdir2, testdir2_sub = test_directories

wazuh_log_monitor = FileMonitor(LOG_FILE_PATH)


# configurations

configurations = load_wazuh_configurations(configurations_path, __name__,
                                           params=[{'FIM_MODE': ''},
                                                   {'FIM_MODE': {'realtime': 'yes'}},
                                                   {'FIM_MODE': {'whodata': 'yes'}}
                                                   ],
                                           metadata=[{'fim_mode': 'scheduled'},
                                                     {'fim_mode': 'realtime'},
                                                     {'fim_mode': 'whodata'}
                                                     ]
                                           )


# fixtures

@pytest.fixture(scope='module', params=configurations)
def get_configuration(request):
    """Get configurations from the module."""
    return request.param


<<<<<<< HEAD
@pytest.mark.parametrize('folder, filename, mode, content, triggers_event, tags_to_apply', [
    (testdir1, 'testfile', 'w', "Sample content", True, {'valid_regex', 'valid_no_regex'}),
    (testdir1, 'btestfile', 'wb', b"Sample content", True, {'valid_regex', 'valid_no_regex'}),
    (testdir1, 'testfile2', 'w', "", True, {'valid_regex', 'valid_no_regex'}),
    (testdir1, "btestfile2", "wb", b"", True, {'valid_regex', 'valid_no_regex'}),
    (testdir1, "btestfile2.ignore", "wb", b"", False, {'valid_regex1', 'valid_regex2', 'valid_regex3'}),
    (testdir1, "btestfile2.ignored", "wb", b"", True, {'valid_regex', 'valid_no_regex'}),
    (testdir1_sub, 'testfile', 'w', "Sample content", True, {'valid_regex', 'valid_no_regex'}),
    (testdir1_sub, 'btestfile', 'wb', b"Sample content", True, {'valid_regex', 'valid_no_regex'}),
    (testdir1_sub, 'testfile2', 'w', "", True, {'valid_regex', 'valid_no_regex'}),
    (testdir1_sub, "btestfile2", "wb", b"", True, {'valid_regex', 'valid_no_regex'}),
    (testdir1_sub, ".ignore.btestfile", "wb", b"", True, {'valid_regex', 'valid_no_regex'}),
    (testdir2, "another.ignore", "wb", b"other content", False, {'valid_regex1', 'valid_regex2', 'valid_regex3'}),
    (testdir2, "another.ignored", "wb", b"other content", True, {'valid_regex'}),
    (testdir2_sub, "another.ignore", "wb", b"other content", False, {'valid_regex1', 'valid_regex2', 'valid_regex3'}),
    (testdir2_sub, "another.ignored", "wb", b"other content", True, {'valid_regex'}),
    (testdir2, "another.ignored2", "w", "", True, {'valid_regex', 'valid_no_regex'}),
    (testdir2, "another.ignore2", "w", "", False, {'valid_regex2', 'valid_regex3'}),
    (testdir1, 'ignore_prefix_test.txt', "w", "test", True, {'valid_regex1', 'valid_regex2', 'valid_regex3', 'valid_regex4'}),
    (testdir1, 'ignore_prefix_test.txt', "w", "test", False, {'valid_regex5'}),
    (testdir1, 'whatever.txt', "w", "test", False, {'valid_empty'}),
    (testdir2, 'whatever2.txt', "w", "test", False, {'valid_empty'}),
    (testdir1, 'mytest', "w", "test", True, {'negation_regex'}),
    (testdir1, 'othername', "w", "test", False, {'negation_regex'})
=======
@pytest.mark.parametrize('folder, filename, content, triggers_event, tags_to_apply', [
    (testdir1, 'testfile', "Sample content", True, {'valid_regex', 'valid_no_regex'}),
    (testdir1, 'btestfile', b"Sample content", True, {'valid_regex', 'valid_no_regex'}),
    (testdir1, 'testfile2', "", True, {'valid_regex', 'valid_no_regex'}),
    (testdir1, "btestfile2", b"", True, {'valid_regex', 'valid_no_regex'}),
    (testdir1, "btestfile2.ignore", b"", False, {'valid_regex1', 'valid_regex2', 'valid_regex3'}),
    (testdir1, "btestfile2.ignored", b"", True, {'valid_regex', 'valid_no_regex'}),
    (testdir1_sub, 'testfile', "Sample content", True, {'valid_regex', 'valid_no_regex'}),
    (testdir1_sub, 'btestfile', b"Sample content", True, {'valid_regex', 'valid_no_regex'}),
    (testdir1_sub, 'testfile2', "", True, {'valid_regex', 'valid_no_regex'}),
    (testdir1_sub, "btestfile2", b"", True, {'valid_regex', 'valid_no_regex'}),
    (testdir1_sub, ".ignore.btestfile", b"", True, {'valid_regex', 'valid_no_regex'}),
    (testdir2, "another.ignore", b"other content", False, {'valid_regex1', 'valid_regex2', 'valid_regex3'}),
    (testdir2, "another.ignored", b"other content", True, {'valid_regex'}),
    (testdir2_sub, "another.ignore", b"other content", False, {'valid_regex1', 'valid_regex2', 'valid_regex3'}),
    (testdir2_sub, "another.ignored", b"other content", True, {'valid_regex'}),
    (testdir2, "another.ignored2", "", True, {'valid_regex', 'valid_no_regex'}),
    (testdir2, "another.ignore2", "", False, {'valid_regex2', 'valid_regex3'}),
    (testdir1, 'ignore_prefix_test.txt', "test", True, {'valid_regex1', 'valid_regex2', 'valid_regex3', 'valid_regex4'}),
    (testdir1, 'ignore_prefix_test.txt', "test", False, {'valid_regex5'}),
    (testdir1, 'whatever.txt', "test", False, {'valid_empty'}),
    (testdir2, 'whatever2.txt', "test", False, {'valid_empty'})
>>>>>>> 7a0d3784
])
def test_ignore_subdirectory(folder, filename, content, triggers_event,
                             tags_to_apply, get_configuration,
                             configure_environment, restart_syscheckd,
                             wait_for_initial_scan):
    """Checks files are ignored in subdirectory according to configuration

       This test is intended to be used with valid ignore configurations

       :param folder string Directory where the file is being created
       :param filename string Name of the file to be created
       :param content string, bytes Content to fill the new file
       :param triggers_event bool True if an event must be generated, False otherwise
       :param tags_to_apply set Run test if matches with a configuration identifier, skip otherwise
    """
    check_apply_test(tags_to_apply, get_configuration['tags'])

    # Create text files
    create_file(REGULAR, filename, folder, content)

    if get_configuration['metadata']['fim_mode'] == 'scheduled':
        # Go ahead in time to let syscheck perform a new scan
        TimeMachine.travel_to_future(timedelta(hours=13))

    if triggers_event:
        event = wazuh_log_monitor.start(timeout=3,
                                        callback=callback_detect_event).result()
        assert (event['data']['type'] == 'added')
        assert (event['data']['path'] == os.path.join(folder, filename))
    else:
        while True:
            ignored_file = wazuh_log_monitor.start(timeout=3,
                                                   callback=callback_ignore).result()
            if ignored_file == os.path.join(folder, filename):
                break<|MERGE_RESOLUTION|>--- conflicted
+++ resolved
@@ -47,32 +47,6 @@
     return request.param
 
 
-<<<<<<< HEAD
-@pytest.mark.parametrize('folder, filename, mode, content, triggers_event, tags_to_apply', [
-    (testdir1, 'testfile', 'w', "Sample content", True, {'valid_regex', 'valid_no_regex'}),
-    (testdir1, 'btestfile', 'wb', b"Sample content", True, {'valid_regex', 'valid_no_regex'}),
-    (testdir1, 'testfile2', 'w', "", True, {'valid_regex', 'valid_no_regex'}),
-    (testdir1, "btestfile2", "wb", b"", True, {'valid_regex', 'valid_no_regex'}),
-    (testdir1, "btestfile2.ignore", "wb", b"", False, {'valid_regex1', 'valid_regex2', 'valid_regex3'}),
-    (testdir1, "btestfile2.ignored", "wb", b"", True, {'valid_regex', 'valid_no_regex'}),
-    (testdir1_sub, 'testfile', 'w', "Sample content", True, {'valid_regex', 'valid_no_regex'}),
-    (testdir1_sub, 'btestfile', 'wb', b"Sample content", True, {'valid_regex', 'valid_no_regex'}),
-    (testdir1_sub, 'testfile2', 'w', "", True, {'valid_regex', 'valid_no_regex'}),
-    (testdir1_sub, "btestfile2", "wb", b"", True, {'valid_regex', 'valid_no_regex'}),
-    (testdir1_sub, ".ignore.btestfile", "wb", b"", True, {'valid_regex', 'valid_no_regex'}),
-    (testdir2, "another.ignore", "wb", b"other content", False, {'valid_regex1', 'valid_regex2', 'valid_regex3'}),
-    (testdir2, "another.ignored", "wb", b"other content", True, {'valid_regex'}),
-    (testdir2_sub, "another.ignore", "wb", b"other content", False, {'valid_regex1', 'valid_regex2', 'valid_regex3'}),
-    (testdir2_sub, "another.ignored", "wb", b"other content", True, {'valid_regex'}),
-    (testdir2, "another.ignored2", "w", "", True, {'valid_regex', 'valid_no_regex'}),
-    (testdir2, "another.ignore2", "w", "", False, {'valid_regex2', 'valid_regex3'}),
-    (testdir1, 'ignore_prefix_test.txt', "w", "test", True, {'valid_regex1', 'valid_regex2', 'valid_regex3', 'valid_regex4'}),
-    (testdir1, 'ignore_prefix_test.txt', "w", "test", False, {'valid_regex5'}),
-    (testdir1, 'whatever.txt', "w", "test", False, {'valid_empty'}),
-    (testdir2, 'whatever2.txt', "w", "test", False, {'valid_empty'}),
-    (testdir1, 'mytest', "w", "test", True, {'negation_regex'}),
-    (testdir1, 'othername', "w", "test", False, {'negation_regex'})
-=======
 @pytest.mark.parametrize('folder, filename, content, triggers_event, tags_to_apply', [
     (testdir1, 'testfile', "Sample content", True, {'valid_regex', 'valid_no_regex'}),
     (testdir1, 'btestfile', b"Sample content", True, {'valid_regex', 'valid_no_regex'}),
@@ -94,8 +68,9 @@
     (testdir1, 'ignore_prefix_test.txt', "test", True, {'valid_regex1', 'valid_regex2', 'valid_regex3', 'valid_regex4'}),
     (testdir1, 'ignore_prefix_test.txt', "test", False, {'valid_regex5'}),
     (testdir1, 'whatever.txt', "test", False, {'valid_empty'}),
-    (testdir2, 'whatever2.txt', "test", False, {'valid_empty'})
->>>>>>> 7a0d3784
+    (testdir2, 'whatever2.txt', "test", False, {'valid_empty'}),
+    (testdir1, 'mytest', "test", True, {'negation_regex'}),
+    (testdir1, 'othername', "test", False, {'negation_regex'})
 ])
 def test_ignore_subdirectory(folder, filename, content, triggers_event,
                              tags_to_apply, get_configuration,
