--- conflicted
+++ resolved
@@ -41,21 +41,12 @@
 static void HandleScanInfo(Eventinfo *lf,int *socket,cJSON *event);
 static void HandlePoliciesInfo(Eventinfo *lf,int *socket,cJSON *event);
 static void HandleDumpEvent(Eventinfo *lf,int *socket,cJSON *event);
-<<<<<<< HEAD
-static int CheckEventJSON(cJSON *event,cJSON **scan_id,cJSON **id,cJSON **name,cJSON **title,cJSON **description,cJSON **rationale,cJSON **remediation,cJSON **compliance,cJSON **check,cJSON **reference,cJSON **file,cJSON **directory,cJSON **process,cJSON **registry,cJSON **result,cJSON **status,cJSON **reason,cJSON **policy_id,cJSON **command);
+static int CheckEventJSON(cJSON *event,cJSON **scan_id,cJSON **id,cJSON **name,cJSON **title,cJSON **description,cJSON **rationale,cJSON **remediation,cJSON **compliance,cJSON **check,cJSON **reference,cJSON **file,cJSON **directory,cJSON **process,cJSON **registry,cJSON **result,cJSON **status,cJSON **reason,cJSON **policy_id,cJSON **command, cJSON **rules);
 static int CheckPoliciesJSON(cJSON *event,cJSON **policies);
 static int CheckDumpJSON(cJSON *event,cJSON **elements_sent,cJSON **policy_id,cJSON **scan_id);
 static void FillCheckEventInfo(Eventinfo *lf,cJSON *scan_id,cJSON *id,cJSON *name,cJSON *title,cJSON *description,cJSON *rationale,cJSON *remediation,cJSON *compliance,cJSON *reference,cJSON *file,cJSON *directory,cJSON *process,cJSON *registry,cJSON *result,cJSON *status,cJSON *reason,char *old_result,cJSON *command);
 static void FillScanInfo(Eventinfo *lf,cJSON *scan_id,cJSON *name,cJSON *description,cJSON *pass,cJSON *failed,cJSON *invalid,cJSON *total_checks,cJSON *score,cJSON *file,cJSON *policy_id);
-static void PushDumpRequest(char * agent_id, char * policy_id);
-=======
-static int CheckEventJSON(cJSON *event,cJSON **scan_id,cJSON **id,cJSON **name,cJSON **title,cJSON **description,cJSON **rationale,cJSON **remediation,cJSON **compliance,cJSON **check,cJSON **reference,cJSON **file,cJSON **directory,cJSON **process,cJSON **registry,cJSON **result,cJSON **policy_id,cJSON **command, cJSON **rules);
-static int CheckPoliciesJSON(cJSON *event,cJSON **policies);
-static int CheckDumpJSON(cJSON *event,cJSON **elements_sent,cJSON **policy_id,cJSON **scan_id);
-static void FillCheckEventInfo(Eventinfo *lf,cJSON *scan_id,cJSON *id,cJSON *name,cJSON *title,cJSON *description,cJSON *rationale,cJSON *remediation,cJSON *compliance,cJSON *reference,cJSON *file,cJSON *directory,cJSON *process,cJSON *registry,cJSON *result,char *old_result,cJSON *command);
-static void FillScanInfo(Eventinfo *lf,cJSON *scan_id,cJSON *name,cJSON *description,cJSON *pass,cJSON *failed,cJSON *score,cJSON *file,cJSON *policy_id);
 static void PushDumpRequest(char * agent_id, char * policy_id, int first_scan);
->>>>>>> d7c4225b
 static int pm_send_db(char *msg, char *response, int *sock);
 static void *RequestDBThread();
 static int ConnectToSecurityConfigurationAssessmentSocket();
@@ -650,11 +641,7 @@
     cJSON *policy_id = NULL;
     cJSON *rules = NULL;
 
-<<<<<<< HEAD
-    if(!CheckEventJSON(event,&scan_id,&id,&name,&title,&description,&rationale,&remediation,&compliance,&check,&reference,&file,&directory,&process,&registry,&result,&status,&reason,&policy_id,&command)) {
-=======
-    if(!CheckEventJSON(event,&scan_id,&id,&name,&title,&description,&rationale,&remediation,&compliance,&check,&reference,&file,&directory,&process,&registry,&result,&policy_id,&command,&rules)) {
->>>>>>> d7c4225b
+    if(!CheckEventJSON(event,&scan_id,&id,&name,&title,&description,&rationale,&remediation,&compliance,&check,&reference,&file,&directory,&process,&registry,&result,&status,&reason,&policy_id,&command,&rules)) {
        
         int result_event = 0;
         char *wdb_response = NULL;
@@ -940,19 +927,14 @@
             } else {
 
                 /* Compare hash with previous hash */
-<<<<<<< HEAD
-                if(strcmp(hash_md5,hash->valuestring)) {
-                    FillScanInfo(lf,pm_scan_id,policy,description,passed,failed,invalid,total_checks,score,file,policy_id);
-=======
                 if(strcmp(hash_sha256, hash->valuestring)) {
                     if (!first_scan) {
-                        FillScanInfo(lf,pm_scan_id,policy,description,passed,failed,score,file,policy_id);
+                        FillScanInfo(lf,pm_scan_id,policy,description,passed,failed,invalid,total_checks,score,file,policy_id);
                     }
                 }
 
                 if (force_alert) {
-                    FillScanInfo(lf,pm_scan_id,policy,description,passed,failed,score,file,policy_id);
->>>>>>> d7c4225b
+                    FillScanInfo(lf,pm_scan_id,policy,description,passed,failed,invalid,total_checks,score,file,policy_id);
                 }
             }
             break;
@@ -965,13 +947,9 @@
             } else {
 
                 /* Compare hash with previous hash */
-<<<<<<< HEAD
-                if(strcmp(hash_md5,hash->valuestring)) {
-                    FillScanInfo(lf,pm_scan_id,policy,description,passed,failed,invalid,total_checks,score,file,policy_id);
-=======
                 if(strcmp(hash_sha256, hash->valuestring)) {
                     if (!first_scan) {
-                        FillScanInfo(lf,pm_scan_id,policy,description,passed,failed,score,file,policy_id);
+                        FillScanInfo(lf,pm_scan_id,policy,description,passed,failed,invalid,total_checks,score,file,policy_id);
                        
                     } else {
                         /* Request dump */
@@ -981,8 +959,7 @@
                 }
 
                 if (force_alert) {
-                    FillScanInfo(lf,pm_scan_id,policy,description,passed,failed,score,file,policy_id);
->>>>>>> d7c4225b
+                    FillScanInfo(lf,pm_scan_id,policy,description,passed,failed,invalid,total_checks,score,file,policy_id);
                 }
             }
             
@@ -1159,11 +1136,7 @@
     return retval;
 }
 
-<<<<<<< HEAD
-static int CheckEventJSON(cJSON *event,cJSON **scan_id,cJSON **id,cJSON **name,cJSON **title,cJSON **description,cJSON **rationale,cJSON **remediation,cJSON **compliance,cJSON **check,cJSON **reference,cJSON **file,cJSON **directory,cJSON **process,cJSON **registry,cJSON **result,cJSON **status,cJSON **reason,cJSON **policy_id,cJSON **command) {
-=======
-static int CheckEventJSON(cJSON *event,cJSON **scan_id,cJSON **id,cJSON **name,cJSON **title,cJSON **description,cJSON **rationale,cJSON **remediation,cJSON **compliance,cJSON **check,cJSON **reference,cJSON **file,cJSON **directory,cJSON **process,cJSON **registry,cJSON **result,cJSON **policy_id,cJSON **command, cJSON **rules) {
->>>>>>> d7c4225b
+static int CheckEventJSON(cJSON *event,cJSON **scan_id,cJSON **id,cJSON **name,cJSON **title,cJSON **description,cJSON **rationale,cJSON **remediation,cJSON **compliance,cJSON **check,cJSON **reference,cJSON **file,cJSON **directory,cJSON **process,cJSON **registry,cJSON **result,cJSON **status,cJSON **reason,cJSON **policy_id,cJSON **command, cJSON **rules) {
     int retval = 1;
     cJSON *obj;
 
