--- conflicted
+++ resolved
@@ -1,20 +1,13 @@
 # Change Log
 All notable changes to this project will be documented in this file.
 
-<<<<<<< HEAD
-## [v3.6.2]
-
-
-## [v3.6.1] 2018-09-07
-=======
 ## [v3.7.0]
 
 ### Changed
 - Refactor Python framework code to standarize database requests and support API queries ([#921](https://github.com/wazuh/wazuh/pull/921)).
 - Add support for multigroups ([#1300](https://github.com/wazuh/wazuh/pull/1300) [#1135](https://github.com/wazuh/wazuh/pull/1135)).
 
-## [v3.6.1]
->>>>>>> a02099fb
+## [v3.6.1] 2018-09-07
 
 ### Fixed
 
