/*
 * Wazuh Module for SQLite database syncing
 * Copyright (C) 2016 Wazuh Inc.
 * November 29, 2016
 *
 * This program is a free software; you can redistribute it
 * and/or modify it under the terms of the GNU General Public
 * License (version 2) as published by the FSF - Free Software
 * Foundation.
 */

#include "wmodules.h"
#include "sec.h"
#include "wazuh_db/wdb.h"
#include "addagent/manage_agents.h" // FILE_SIZE
#ifndef WIN32

#ifdef INOTIFY_ENABLED
#include <sys/inotify.h>
#define IN_BUFFER_SIZE sizeof(struct inotify_event) + NAME_MAX + 1

/* Get current inotify queued events limit */
static int get_max_queued_events();

/* Set current inotify queued events limit */
static int set_max_queued_events(int size);

#else
static void wm_check_agents();
#endif

wm_database *module;

// Module main function. It won't return
static void* wm_database_main(wm_database *data);
// Destroy data
static void* wm_database_destroy(wm_database *data);
// Update manager information
static void wm_sync_manager();
// Synchronize agents and groups
static void wm_sync_agents();
static int wm_sync_agentinfo(int id_agent, const char *path);
static int wm_sync_agent_group(int id_agent, const char *fname);
static void wm_scan_directory(const char *dirname);
static int wm_sync_file(const char *dirname, const char *path);
// Fill syscheck database from an offset. Returns offset at last successful read event, or -1 on error.
static long wm_fill_syscheck(sqlite3 *db, const char *path, long offset, int is_registry);
// Fill complete rootcheck database.
static int wm_fill_rootcheck(sqlite3 *db, const char *path);
/*
 * Extract agent name, IP and whether it's a Windows registry database from the file name.
 * Returns 0 on success, 1 to ignore and -1 on error.
 */
static int wm_extract_agent(const char *fname, char *name, char *addr, int *registry);

// Database module context definition
const wm_context WM_DATABASE_CONTEXT = {
    "database",
    (wm_routine)wm_database_main,
    (wm_routine)wm_database_destroy
};

// Module main function. It won't return
void* wm_database_main(wm_database *data) {
    module = data;

    verbose("%s: INFO: Module started.", WM_DATABASE_LOGTAG);

    // Manager name synchronization

    if (data->sync_agents)
        wm_sync_manager();

#ifdef INOTIFY_ENABLED
    char buffer[IN_BUFFER_SIZE];
    char keysfile_dir[] = KEYSFILE_PATH;
    char *keysfile;
    struct inotify_event *event = (struct inotify_event *)buffer;
    int fd;
    int wd_agents = -1;
    int wd_agentinfo = -1;
    int wd_syscheck = -1;
    int wd_rootcheck = -1;
    int wd_groups = -1;
    int old_max_queued_events = -1;
    ssize_t count;
    ssize_t i;

    // Set inotify queued events limit

    if (data->max_queued_events) {
        old_max_queued_events = get_max_queued_events();

        if (old_max_queued_events >= 0 && old_max_queued_events != data->max_queued_events) {
            debug1("%s: DEBUG: Setting inotify queued events limit to '%d'", WM_DATABASE_LOGTAG, data->max_queued_events);

             if (set_max_queued_events(data->max_queued_events) < 0) {
                 // Error: do not reset then
                 old_max_queued_events = -1;
             }
        }
    }

    // Start inotify

    if ((fd = inotify_init()) < 0) {
        merror("%s: ERROR: Couldn't init inotify: %s.", WM_DATABASE_LOGTAG, strerror(errno));
        return NULL;
    }

    // Reset inotify queued events limit

    if (old_max_queued_events >= 0 && old_max_queued_events != data->max_queued_events) {
        debug2("%s: DEBUG: Restoring inotify queued events limit to '%d'", WM_DATABASE_LOGTAG, old_max_queued_events);
        set_max_queued_events(old_max_queued_events);
    }

    if (!(keysfile = strrchr(keysfile_dir, '/'))) {
        merror("%s: CRITICAL: Couldn't decode keys file path '%s'.", WM_DATABASE_LOGTAG, keysfile_dir);
        return NULL;
    }

    *(keysfile++) = '\0';

    // First synchronization and add watch for client.keys, Agent info, Syscheck and Rootcheck directories

    if (data->sync_agents) {
        if ((wd_agents = inotify_add_watch(fd, keysfile_dir, IN_CLOSE_WRITE | IN_MOVED_TO)) < 0)
            merror("%s: ERROR: Couldn't watch client.keys file: %s.", WM_DATABASE_LOGTAG, strerror(errno));

        debug2("%s: DEBUG: wd_agents='%d'", ARGV0, wd_agents);

        if ((wd_agentinfo = inotify_add_watch(fd, DEFAULTDIR AGENTINFO_DIR, IN_CLOSE_WRITE | IN_ATTRIB)) < 0)
            merror("%s: ERROR: Couldn't watch the agent info directory: %s.", WM_DATABASE_LOGTAG, strerror(errno));

        debug2("%s: DEBUG: wd_agentinfo='%d'", ARGV0, wd_agentinfo);

        if ((wd_groups = inotify_add_watch(fd, DEFAULTDIR GROUPS_DIR, IN_CLOSE_WRITE | IN_MOVED_TO | IN_DELETE)) < 0)
            merror("%s: ERROR: Couldn't watch the agent groups directory: %s.", WM_DATABASE_LOGTAG, strerror(errno));

        debug2("%s: DEBUG: wd_groups='%d'", ARGV0, wd_groups);

        wm_sync_agents();
        wm_scan_directory(DEFAULTDIR AGENTINFO_DIR);
    }

    if (data->sync_syscheck) {
        if ((wd_syscheck = inotify_add_watch(fd, DEFAULTDIR SYSCHECK_DIR, IN_MODIFY)) < 0)
            merror("%s: ERROR: Couldn't watch Syscheck directory: %s.", WM_DATABASE_LOGTAG, strerror(errno));

        debug2("%s: DEBUG: wd_syscheck='%d'", ARGV0, wd_syscheck);
        wm_scan_directory(DEFAULTDIR SYSCHECK_DIR);
    }

    if (data->sync_rootcheck) {
        if ((wd_rootcheck = inotify_add_watch(fd, DEFAULTDIR ROOTCHECK_DIR, IN_MODIFY)) < 0)
            merror("%s: ERROR: Couldn't watch Rootcheck directory: %s.", WM_DATABASE_LOGTAG, strerror(errno));

        debug2("%s: DEBUG: wd_rootcheck='%d'", ARGV0, wd_rootcheck);
        wm_scan_directory(DEFAULTDIR ROOTCHECK_DIR);
    }

    // Loop

    while (1) {

        // Wait for changes

        debug1("%s: DEBUG: Waiting for event notification...", WM_DATABASE_LOGTAG);

        do {
            if ((count = read(fd, buffer, IN_BUFFER_SIZE)) < 0) {
                if (errno != EAGAIN)
                    merror("%s: ERROR: read(): %s.", WM_DATABASE_LOGTAG, strerror(errno));

                break;
            }

            buffer[count - 1] = '\0';

            for (i = 0; i < count; i += (ssize_t)(sizeof(struct inotify_event) + event->len)) {
                event = (struct inotify_event*)&buffer[i];
                debug2("%s: DEBUG: inotify: i='%zd', name='%s', mask='%u', wd='%d'", ARGV0, i, event->name, event->mask, event->wd);

                if (event->len > IN_BUFFER_SIZE) {
                    merror("%s: ERROR: Inotify event too large (%u)", WM_DATABASE_LOGTAG, event->len);
                    break;
                }

                if (event->wd == wd_agents) {
                    if (!strcmp(event->name, keysfile))
                        wm_sync_agents();
                }
                else if (event->wd == wd_agentinfo)
                    wm_sync_file(DEFAULTDIR AGENTINFO_DIR, event->name);
                else if (event->wd == wd_syscheck)
                    wm_sync_file(DEFAULTDIR SYSCHECK_DIR, event->name);
                else if (event->wd == wd_rootcheck)
                    wm_sync_file(DEFAULTDIR ROOTCHECK_DIR, event->name);
                else if (event->wd == wd_groups)
                    wm_sync_file(DEFAULTDIR GROUPS_DIR, event->name);
                else if (event->wd == -1 && event->mask == IN_Q_OVERFLOW) {
                    merror("%s: ERROR: Inotify event queue overflowed.", WM_DATABASE_LOGTAG);
                    continue;
                } else
                    merror("%s: ERROR: Unknown watch descriptor '%d', mask='%u'.", WM_DATABASE_LOGTAG, event->wd, event->mask);
            }
        } while (count > 0);
    }

#else

    // Systems that don't support inotify

    while (1) {
        if (data->sync_agents) {
            wm_check_agents();
            wm_scan_directory(DEFAULTDIR AGENTINFO_DIR);
        }

        if (data->sync_syscheck)
            wm_scan_directory(DEFAULTDIR SYSCHECK_DIR);

        if (data->sync_rootcheck)
            wm_scan_directory(DEFAULTDIR ROOTCHECK_DIR);

        sleep(data->sleep);
    }

#endif
    return NULL;
}

// Update manager information
void wm_sync_manager() {
    char hostname[1024];
    const char *os_uname;
    const char *path;
    char *os_name = NULL;
    char *os_major = NULL;
    char *os_minor = NULL;
    char *os_build = NULL;
    char *os_version = NULL;
    char *os_codename = NULL;
    char *os_platform = NULL;
    struct stat buffer;
    regmatch_t match[2];
    int match_size;

    if (gethostname(hostname, 1024) == 0)
        wdb_update_agent_name(0, hostname);
    else
        merror("%s: ERROR: Couldn't get manager's hostname: %s.", WM_DATABASE_LOGTAG, strerror(errno));

    if ((os_uname = getuname())) {
        char *ptr;

        if ((ptr = strstr(os_uname, " - ")))
            *ptr = '\0';

        if (os_name = strstr(os_uname, " ["), os_name){
            *os_name = '\0';
            os_name += 2;
            if (os_version = strstr(os_name, ": "), os_version){
                *os_version = '\0';
                os_version += 2;
                *(os_version + strlen(os_version) - 1) = '\0';

                // os_major.os_minor (os_codename)
                if (os_codename = strstr(os_version, " ("), os_codename){
                    *os_codename = '\0';
                    os_codename += 2;
                    *(os_codename + strlen(os_codename) - 1) = '\0';
                }

                // Get os_major
                if (w_regexec("^([0-9]+)\\.*", os_version, 2, match)) {
                    match_size = match[1].rm_eo - match[1].rm_so;
                    os_major = malloc(match_size +1);
                    snprintf (os_major, match_size +1, "%.*s", match_size, os_version + match[1].rm_so);
                }

                // Get os_minor
                if (w_regexec("^[0-9]+\\.([0-9]+)\\.*", os_version, 2, match)) {
                    match_size = match[1].rm_eo - match[1].rm_so;
                    os_minor = malloc(match_size +1);
                    snprintf (os_minor, match_size +1, "%.*s", match_size, os_version + match[1].rm_so);
                }

            } else
                *(os_name + strlen(os_name) - 1) = '\0';
                
            // os_name|os_platform
            if (os_platform = strstr(os_name, "|"), os_platform){
                *os_platform = '\0';
                os_platform ++;
            }
        }

        wdb_update_agent_version(0, os_name, os_version, os_major, os_minor, os_codename, os_platform, os_build, os_uname, __ossec_name " " __version, NULL, NULL);

        free(os_major);
        free(os_minor);
    }

    // Set starting offset if full_sync disabled

    if (!module->full_sync) {
        path = DEFAULTDIR SYSCHECK_DIR "/syscheck";

        // Don't print error if stat fails bacause syscheck and rootcheck must not exist

        if (!stat(path, &buffer) && buffer.st_size > 0) {
            switch (wdb_get_agent_status(0)) {
            case -1:
                merror("%s: ERROR: Couldn't get database status for manager.", WM_DATABASE_LOGTAG);
                break;
            case WDB_AGENT_EMPTY:
                if (wdb_set_agent_offset(0, WDB_SYSCHECK, buffer.st_size) < 1)
                    merror("%s: ERROR: Couldn't write offset data on database for manager.", WM_DATABASE_LOGTAG);
            }
        }

        if (wdb_set_agent_status(0, WDB_AGENT_UPDATED) < 1) {
            merror("%s: ERROR: Couldn't write agent status on database for manager.", WM_DATABASE_LOGTAG);
        }
    }
}

#ifndef INOTIFY_ENABLED
void wm_check_agents() {
    static time_t timestamp = 0;
    static ino_t inode = 0;
    struct stat buffer;

    if (stat(KEYSFILE_PATH, &buffer) < 0) {
        merror("%s: ERROR: Couldn't get client.keys stat: %s.", WM_DATABASE_LOGTAG, strerror(errno));
    } else {
        if (buffer.st_mtime != timestamp || buffer.st_ino != inode) {
            /* Synchronize */
            wm_sync_agents();
            timestamp = buffer.st_mtime;
            inode = buffer.st_ino;
        }
    }
}
#endif

// Synchronize agents
void wm_sync_agents() {
    unsigned int i;
    char path[PATH_MAX] = "";
    char group[KEYSIZE];
    keystore keys = KEYSTORE_INITIALIZER;
    keyentry *entry;
    int *agents;
    clock_t clock0 = clock();
    struct stat buffer;

    debug1("%s: DEBUG: Synchronizing agents.", WM_DATABASE_LOGTAG);
    OS_PassEmptyKeyfile();
    OS_ReadKeys(&keys, 0, 0);

    /* Insert new entries */

    for (i = 0; i < keys.keysize; i++) {
        entry = keys.keyentries[i];
        int id;

        debug2("%s: DEBUG: Synchronizing agent %s '%s'.", WM_DATABASE_LOGTAG, entry->id, entry->name);

        if (!(id = atoi(entry->id))) {
            merror("%s: ERROR: at wm_sync_agents(): invalid ID number.", WM_DATABASE_LOGTAG);
            continue;
        }

        get_agent_group(entry->id, group, KEYSIZE);

        if (!(wdb_insert_agent(id, entry->name, entry->ip->ip, entry->key, group) || module->full_sync)) {
            // Find files

            snprintf(path, PATH_MAX, "%s/(%s) %s->syscheck", DEFAULTDIR SYSCHECK_DIR, entry->name, entry->ip->ip);

            if (stat(path, &buffer) < 0) {
                if (errno != ENOENT)
                    merror(FSTAT_ERROR, WM_DATABASE_LOGTAG, path, errno, strerror(errno));
            } else if (wdb_set_agent_offset(id, WDB_SYSCHECK, buffer.st_size) < 1)
                merror("%s: ERROR: Couldn't write offset data on database for agent %d (%s).", WM_DATABASE_LOGTAG, id, entry->name);

            snprintf(path, PATH_MAX, "%s/(%s) %s->syscheck-registry", DEFAULTDIR SYSCHECK_DIR, entry->name, entry->ip->ip);

            if (stat(path, &buffer) < 0) {
                if (errno != ENOENT)
                    merror(FSTAT_ERROR, WM_DATABASE_LOGTAG, path, errno, strerror(errno));
            } else if (wdb_set_agent_offset(id, WDB_SYSCHECK_REGISTRY, buffer.st_size) < 1)
                merror("%s: ERROR: Couldn't write offset data on database for agent %d (%s).", WM_DATABASE_LOGTAG, id, entry->name);
        } else {
            // The agent already exists, update group only.
            wm_sync_agent_group(id, entry->id);
        }
    }

    /* Delete old keys */

    if ((agents = wdb_get_all_agents())) {
        char id[9];

        for (i = 0; agents[i] != -1; i++) {
            snprintf(id, 9, "%03d", agents[i]);

            if (OS_IsAllowedID(&keys, id) == -1)
                wdb_remove_agent(agents[i]);
            }

        free(agents);
    }

    OS_FreeKeys(&keys);
    debug1("%s: DEBUG: Agent sync completed.", WM_DATABASE_LOGTAG);
    debug2("%s: DEBUG: wm_sync_agents(): %.3f ms.", WM_DATABASE_LOGTAG, (double)(clock() - clock0) / CLOCKS_PER_SEC * 1000);
}

int wm_sync_agentinfo(int id_agent, const char *path) {
    char header[OS_MAXSTR];
    char files[OS_MAXSTR];
    char *os;
    char *version;
    char *os_name = NULL;
    char *os_major = NULL;
    char *os_minor = NULL;
    char *os_build = NULL;
    char *os_version = NULL;
    char *os_codename = NULL;
    char *os_platform = NULL;
    char *config_sum;
    char *merged_sum;
    char *end;
    char *end_line;
    FILE *fp;
    int result;
    clock_t clock0 = clock();
    regmatch_t match[2];
    int match_size;

    if (!(fp = fopen(path, "r"))) {
        merror(FOPEN_ERROR, WM_DATABASE_LOGTAG, path, errno, strerror(errno));
        return -1;
    }

    os = fgets(header, OS_MAXSTR, fp);

    if (!os) {
        debug1("%s: DEBUG: Empty file '%s'.", WM_DATABASE_LOGTAG, path);
        fclose(fp);
        return -1;
    }

    if (end_line = strstr(os, "\n"), end_line){
        *end_line = '\0';
    } else {
        merror("%s: WARN: Corrupt line found parsing '%s' (incomplete). Returning.", WM_DATABASE_LOGTAG, path);
        return -1;
    }

    if (config_sum = strstr(os, " / "), config_sum){
        *config_sum = '\0';
        config_sum += 3;
    }

    if (version = strstr(os, " - "), version){
        *version = '\0';
        version += 3;
    } else {
        merror("%s: ERROR: Corrupt file '%s'.", WM_DATABASE_LOGTAG, path);
        return -1;
    }

    // [Ver: os_major.os_minor.os_build]
    if (os_version = strstr(os, " [Ver: "), os_version){
        *os_version = '\0';
        os_version += 7;
        os_name = os;
        *(os_version + strlen(os_version) - 1) = '\0';

        // Get os_major

        if (w_regexec("^([0-9]+)\\.*", os_version, 2, match)) {
            match_size = match[1].rm_eo - match[1].rm_so;
            os_major = malloc(match_size +1 );
            snprintf (os_major, match_size + 1, "%.*s", match_size, os_version + match[1].rm_so);
        }

        // Get os_minor

        if (w_regexec("^[0-9]+\\.([0-9]+)\\.*", os_version, 2, match)) {
            match_size = match[1].rm_eo - match[1].rm_so;
            os_minor = malloc(match_size +1);
            snprintf(os_minor, match_size + 1, "%.*s", match_size, os_version + match[1].rm_so);
        }

        // Get os_build

        if (w_regexec("^[0-9]+\\.[0-9]+\\.([0-9]+)\\.*", os_version, 2, match)) {
            match_size = match[1].rm_eo - match[1].rm_so;
            os_build = malloc(match_size +1);
            snprintf(os_build, match_size + 1, "%.*s", match_size, os_version + match[1].rm_so);
        }
<<<<<<< HEAD
        regfree(&regexCompiled);
        os_platform = "windows";
=======

        result = wdb_update_agent_version(id_agent, os_name, os_version, os_major, os_minor, os_codename, "windows", os_build, os, version, shared_sum);

        free(os_major);
        free(os_minor);
        free(os_build);
>>>>>>> 4025cbd0
    }
    else {
        if (os_name = strstr(os, " ["), os_name){
            *os_name = '\0';
            os_name += 2;
            if (os_version = strstr(os_name, ": "), os_version){
                *os_version = '\0';
                os_version += 2;
                *(os_version + strlen(os_version) - 1) = '\0';

                // os_major.os_minor (os_codename)
                if (os_codename = strstr(os_version, " ("), os_codename){
                    *os_codename = '\0';
                    os_codename += 2;
                    *(os_codename + strlen(os_codename) - 1) = '\0';
                }

                // Get os_major
                if (w_regexec("^([0-9]+)\\.*", os_version, 2, match)) {
                    match_size = match[1].rm_eo - match[1].rm_so;
                    os_major = malloc(match_size +1);
                    snprintf(os_major, match_size + 1, "%.*s", match_size, os_version + match[1].rm_so);
                }

                // Get os_minor
                if (w_regexec("^[0-9]+\\.([0-9]+)\\.*", os_version, 2, match)) {
                    match_size = match[1].rm_eo - match[1].rm_so;
                    os_minor = malloc(match_size +1);
                    snprintf(os_minor, match_size + 1, "%.*s", match_size, os_version + match[1].rm_so);
                }

            } else
                *(os_name + strlen(os_name) - 1) = '\0';

            // os_name|os_platform
            if (os_platform = strstr(os_name, "|"), os_platform){
                *os_platform = '\0';
                os_platform ++;
            }
        }
    }

    // Search for merged.mg sum

    while (end = NULL, merged_sum = fgets(files, OS_MAXSTR, fp), merged_sum) {
        if (*merged_sum != '\"' && *merged_sum != '!' && (end = strchr(merged_sum, ' '), end)) {
            *end = '\0';

            if (strcmp(end + 1, SHAREDCFG_FILENAME "\n") == 0) {
                break;
            }
        }
    }

    result = wdb_update_agent_version(id_agent, os_name, os_version, os_major, os_minor, os_codename, os_platform, os_build, os, version, config_sum, end ? merged_sum : NULL);
    debug2("%s: DEBUG: wm_sync_agentinfo(%d): %.3f ms.", WM_DATABASE_LOGTAG, id_agent, (double)(clock() - clock0) / CLOCKS_PER_SEC * 1000);

    free(os_major);
    free(os_minor);
    free(os_build);
    fclose(fp);
    return result;
}

int wm_sync_agent_group(int id_agent, const char *fname) {
    int result = 0;
    char group[KEYSIZE] = "";
    clock_t clock0 = clock();

    get_agent_group(fname, group, KEYSIZE);

    switch (wdb_update_agent_group(id_agent, group)) {
    case -1:
        merror("%s: ERROR: Couldn't sync agent '%s' group.", WM_DATABASE_LOGTAG, fname);
        result = -1;
        break;
    case 0:
        debug1("%s: WARN: No such agent '%s' on DB when updating group.", WM_DATABASE_LOGTAG, fname);
        break;
    default:
        break;
    }

    debug2("%s: DEBUG: wm_sync_agent_group(%d): %.3f ms.", WM_DATABASE_LOGTAG, id_agent, (double)(clock() - clock0) / CLOCKS_PER_SEC * 1000);
    return result;
}

void wm_scan_directory(const char *dirname) {
    char path[PATH_MAX];
    struct dirent *dirent;
    DIR *dir;

    debug1("%s: DEBUG: Scanning directory '%s'.", WM_DATABASE_LOGTAG, dirname);
    snprintf(path, PATH_MAX, "%s", dirname);

    if (!(dir = opendir(path))) {
        merror("%s: ERROR: Couldn't open directory '%s': %s.", WM_DATABASE_LOGTAG, path, strerror(errno));
        return;
    }

    while ((dirent = readdir(dir)))
        if (dirent->d_name[0] != '.')
            wm_sync_file(dirname, dirent->d_name);

    closedir(dir);
}

int wm_sync_file(const char *dirname, const char *fname) {
    char name[FILE_SIZE];
    char addr[FILE_SIZE];
    char path[PATH_MAX] = "";
    struct stat buffer;
    long offset;
    int result = 0;
    int id_agent = -1;
    int is_registry = 0;
    int type;
    sqlite3 *db;

    debug1("%s: DEBUG: Synchronizing file '%s/%s'", WM_DATABASE_LOGTAG, dirname, fname);

    if (snprintf(path, PATH_MAX, "%s/%s", dirname, fname) >= PATH_MAX) {
        merror("%s: ERROR: at wm_sync_file(): Path '%s/%s' exceeded length limit.", WM_DATABASE_LOGTAG, dirname, fname);
        return -1;
    }

    if (!strcmp(dirname, DEFAULTDIR AGENTINFO_DIR))
        type = WDB_AGENTINFO;
    else if (!strcmp(dirname, DEFAULTDIR SYSCHECK_DIR)) {
        type = WDB_SYSCHECK;

        if (!strcmp(fname, "syscheck")) {
            id_agent = 0;
            strcpy(name, "localhost");
        }
    } else if (!strcmp(dirname, DEFAULTDIR ROOTCHECK_DIR)) {
        type = WDB_ROOTCHECK;

        if (!strcmp(fname, "rootcheck")) {
            id_agent = 0;
            strcpy(name, "localhost");
        }
    } else if (!strcmp(dirname, DEFAULTDIR GROUPS_DIR)) {
        type = WDB_GROUPS;
    }else {
        merror("%s: ERROR: Directory name '%s' not recognized.", WM_DATABASE_LOGTAG, dirname);
        return -1;
    }

    if (type != WDB_GROUPS) {

        // If id_agent != 0, then the file corresponds to an agent

        if (id_agent) {
            switch (wm_extract_agent(fname, name, addr, &is_registry)) {
            case 0:
                if ((id_agent = wdb_find_agent(name, addr)) < 0) {
                    debug1("%s: WARN: No such agent at database for file %s/%s", WM_DATABASE_LOGTAG, dirname, fname);
                    return -1;
                }

                if (is_registry)
                    type = WDB_SYSCHECK_REGISTRY;

                break;

            case 1:
                debug1("%s: DEBUG: Ignoring file '%s/%s'", WM_DATABASE_LOGTAG, dirname, fname);
                return 0;

            default:
                merror("%s: WARN: Couldn't extract agent name and address from file %s/%s", WM_DATABASE_LOGTAG, dirname, fname);
                return -1;
            }
        }

        if (stat(path, &buffer) < 0) {
            merror(FSTAT_ERROR, WM_DATABASE_LOGTAG, path, errno, strerror(errno));
            return -1;
        }
    } else {
        id_agent = atoi(fname);

        if (!id_agent) {
            merror("%s: ERROR: Couldn't extract agent ID from file %s/%s", WM_DATABASE_LOGTAG, dirname, fname);
            return -1;
        }
    }

    switch (wdb_get_agent_status(id_agent)) {
    case -1:
        merror("%s: ERROR: Couldn't get database status for agent '%d'.", WM_DATABASE_LOGTAG, id_agent);
        return -1;
    case WDB_AGENT_PENDING:
        merror("%s: WARN: Agent '%d' database status was 'pending'. Data could be lost.", WM_DATABASE_LOGTAG, id_agent);
        wdb_set_agent_status(id_agent, WDB_AGENT_UPDATED);
        break;
    }

    switch (type) {
    case WDB_SYSCHECK:
    case WDB_SYSCHECK_REGISTRY:
        if ((offset = wdb_get_agent_offset(id_agent, type)) < 0) {
            merror("%s: ERROR: Couldn't file offset from database for agent '%d'.", WM_DATABASE_LOGTAG, id_agent);
            return -1;
        }

        if (buffer.st_size < offset) {
            merror("%s: WARN: File '%s' was truncated.", WM_DATABASE_LOGTAG, path);
            offset = 0;
        }

        if (buffer.st_size > offset) {
            if (!(db = wdb_open_agent(id_agent, name))) {
                merror("%s: ERROR: Couldn't open database for file '%s/%s'.", WM_DATABASE_LOGTAG, dirname, fname);
                return -1;
            }

            if (wdb_set_agent_status(id_agent, WDB_AGENT_PENDING) < 1) {
                merror("%s: ERROR: Couldn't write agent status on database for agent %d (%s).", WM_DATABASE_LOGTAG, id_agent, name);
                sqlite3_close_v2(db);
                return -1;
            }

            if (wdb_set_agent_offset(id_agent, type, buffer.st_size) < 1) {
                merror("%s: ERROR: Couldn't write offset data on database for agent %d (%s).", WM_DATABASE_LOGTAG, id_agent, name);
                sqlite3_close_v2(db);
                return -1;
            }

            offset = wm_fill_syscheck(db, path, offset, is_registry);
            sqlite3_close_v2(db);

            if (wdb_set_agent_status(id_agent, WDB_AGENT_UPDATED) < 1) {
                merror("%s: ERROR: Couldn't write agent status on database for agent %d (%s).", WM_DATABASE_LOGTAG, id_agent, name);
                return -1;
            }

            if (offset < 0) {
                merror("%s: ERROR: Couldn't fill syscheck database for file '%s/%s'.", WM_DATABASE_LOGTAG, dirname, fname);
                return -1;
            }

            if (offset != buffer.st_size && wdb_set_agent_offset(id_agent, type, offset) < 1) {
                merror("%s: ERROR: Couldn't write offset data on database for agent %d (%s) (post-fill).", WM_DATABASE_LOGTAG, id_agent, name);
                return -1;
            }
        } else
            debug1("%s: DEBUG: Skipping file '%s/%s' (no new data).", WM_DATABASE_LOGTAG, dirname, fname);

        break;

    case WDB_ROOTCHECK:
        if (!(db = wdb_open_agent(id_agent, name))) {
            merror("%s: ERROR: Couldn't open database for file '%s/%s'.", WM_DATABASE_LOGTAG, dirname, fname);
            return -1;
        }

        if (wdb_set_agent_status(id_agent, WDB_AGENT_PENDING) < 1) {
            merror("%s: ERROR: Couldn't write agent status on database for agent %d (%s).", WM_DATABASE_LOGTAG, id_agent, name);
            sqlite3_close_v2(db);
            return -1;
        }

        result = wm_fill_rootcheck(db, path);
        sqlite3_close_v2(db);

        if (wdb_set_agent_status(id_agent, WDB_AGENT_UPDATED) < 1) {
            merror("%s: ERROR: Couldn't write agent status on database for agent %d (%s).", WM_DATABASE_LOGTAG, id_agent, name);
            return -1;
        }

        if (result < 0) {
            merror("%s: ERROR: Couldn't fill rootcheck database for file '%s/%s'.", WM_DATABASE_LOGTAG, dirname, fname);
            return -1;
        }

        break;

    case WDB_AGENTINFO:
        result = wm_sync_agentinfo(id_agent, path) < 0 || wdb_update_agent_keepalive(id_agent, buffer.st_mtime) < 0 ? -1 : 0;
        break;
    case WDB_GROUPS:
        result = wm_sync_agent_group(id_agent, fname);
    }

    return result;
}

// Fill syscheck database from an offset. Returns offset at last successful read event, or -1 on error.
long wm_fill_syscheck(sqlite3 *db, const char *path, long offset, int is_registry) {
    char buffer[OS_MAXSTR];
    char *end;
    char *event;
    char *c_sum;
    char *timestamp;
    char *f_name;
    int count;
    long last_offset = offset;
    clock_t clock_ini;
    int type = is_registry ? WDB_FILE_TYPE_REGISTRY : WDB_FILE_TYPE_FILE;
    FILE *fp;

    sk_sum_t sum;

    if (!(fp = fopen(path, "r"))) {
        merror(FOPEN_ERROR, WM_DATABASE_LOGTAG, path, errno, strerror(errno));
        return -1;
    }

    if (fseek(fp, offset, SEEK_SET) < 0) {
        merror(FSEEK_ERROR, WM_DATABASE_LOGTAG, path, errno, strerror(errno));
        fclose(fp);
        return -1;
    }

    clock_ini = clock();
    wdb_begin(db);

    for (count = 0; fgets(buffer, OS_MAXSTR, fp); last_offset = ftell(fp)) {
        end = strchr(buffer, '\n');

        if (!end) {
            merror("%s: WARN: Corrupt line found parsing '%s' (incomplete). Breaking.", WM_DATABASE_LOGTAG, path);
            break;
        } else if (end == buffer)
            continue;

        *end = '\0';
        c_sum = buffer + 3;

        if (!(timestamp = strstr(c_sum, " !"))) {
            merror("%s: WARN: Corrupt line found parsing '%s' (no timestamp found).", WM_DATABASE_LOGTAG, path);
            continue;
        }

        *timestamp = '\0';
        timestamp += 2;

        if (!(f_name = strchr(timestamp, ' '))) {
            merror("%s: WARN: Corrupt line found parsing '%s'.", WM_DATABASE_LOGTAG, path);
            continue;
        }

        *(f_name++) = '\0';

        switch (sk_decode_sum(&sum, c_sum)) {
        case 0:
            switch (wdb_get_last_fim(db, f_name, type)) {
            case WDB_FIM_NOT_FOUND:
                event = buffer[0] == '+' || (buffer[0] == '#' && buffer[1] == '+') ? "added" : "modified";
                break;
            case WDB_FIM_ADDED:
            case WDB_FIM_MODIFIED:
            case WDB_FIM_READDED:
                event = "modified";
                break;
            case WDB_FIM_DELETED:
                event = "readded";
                break;
            default:
                merror("%s: ERROR: Couldn't extract FIM data from database.", WM_DATABASE_LOGTAG);
                continue;
            }

            break;
        case 1:
            event = "deleted";
            break;
        default:
            merror("%s: WARN: Corrupt line found parsing '%s'.", WM_DATABASE_LOGTAG, path);
            continue;
        }

        if (wdb_insert_fim(db, type, atol(timestamp), f_name, event, &sum) < 0)
            merror("%s: ERROR: Couldn't insert FIM event into database from file '%s'.", WM_DATABASE_LOGTAG, path);

        count++;
    }

    wdb_commit(db);
    debug2("%s: DEBUG: Syscheck file sync finished. Count: %d. Time: %.3lf ms.", WM_DATABASE_LOGTAG, count, (double)(clock() - clock_ini) / CLOCKS_PER_SEC * 1000);

    fclose(fp);
    return last_offset;
}

// Fill complete rootcheck database. Returns 0 on success or -1 on error.
int wm_fill_rootcheck(sqlite3 *db, const char *path) {
    char buffer[OS_MAXSTR];
    char *end;
    int count = 0;
    rk_event_t event;
    clock_t clock_ini;
    FILE *fp;

    if (!(fp = fopen(path, "r"))) {
        merror(FOPEN_ERROR, WM_DATABASE_LOGTAG, path, errno, strerror(errno));
        return -1;
    }

    clock_ini = clock();
    wdb_begin(db);

    while (fgets(buffer, OS_MAXSTR, fp)) {
        end = strchr(buffer, '\n');

        if (!end) {
            merror("%s: WARN: Corrupt line found parsing '%s' (incomplete). Breaking.", WM_DATABASE_LOGTAG, path);
            break;
        } else if (end == buffer)
            continue;

        *end = '\0';

        if (rk_decode_event(buffer, &event) < 0) {
            merror("%s: WARN: Corrupt line found parsing '%s'.", WM_DATABASE_LOGTAG, path);
            continue;
        }

        switch (wdb_update_pm(db, &event)) {
            case -1:
                merror("%s: ERROR: Updating PM tuple on SQLite database for file '%s'.", WM_DATABASE_LOGTAG, path);
                continue;
            case 0:
                if (wdb_insert_pm(db, &event) < 0) {
                    merror("%s: ERROR: Inserting PM tuple on SQLite database for file '%s'.", WM_DATABASE_LOGTAG, path);
                    continue;
                }

                // Don't break

            default:
                count++;
        }
    }

    wdb_commit(db);
    debug2("%s: DEBUG: Rootcheck file sync finished. Count: %d. Time: %.3lf ms.", WM_DATABASE_LOGTAG, count, (double)(clock() - clock_ini) / CLOCKS_PER_SEC * 1000);

    fclose(fp);
    return 0;
}

/*
 * Extract agent name, IP and whether it's a Windows registry database from the file name.
 * Returns 0 on success, 1 to ignore and -1 on error.
 */
int wm_extract_agent(const char *fname, char *name, char *addr, int *registry) {
    const char *c;
    const char *_name;
    const char *_addr;
    size_t z_name;
    size_t z_addr;

    switch (fname[0]) {
    case '(':
        // Syscheck/Rootcheck
        fname++;

        if (!(c = strchr(fname, ')')))
            return -1;

        z_name = c - fname;
        _name = fname;
        fname = c + 2;

        if (!(c = strstr(fname, "->")))
            return -1;

        z_addr = c - fname;
        _addr = fname;
        fname = c + 2;

        if (!(strcmp(fname, "syscheck") && strcmp(fname, "rootcheck")))
            *registry = 0;
        else if (!strcmp(fname, "syscheck-registry"))
            *registry = 1;
        else
            return -1;

        break;

    case '.':
        // Hidden files or .cpt: ignore
        return 1;

    default:
        // agent-info files

        if (!(c = strrchr(fname, '-')))
            return -1;

        z_name = c - fname;
        _name = fname;
        _addr = c + 1;
        z_addr = strlen(_addr);
    }

    memcpy(name, _name, z_name);
    name[z_name] = '\0';
    memcpy(addr, _addr, z_addr);
    addr[z_addr] = '\0';

    return 0;
}

// Destroy data
void* wm_database_destroy(wm_database *data) {
    free(data);
    return NULL;
}

// Read configuration and return a module (if enabled) or NULL (if disabled)
wmodule* wm_database_read() {
#ifdef CLIENT
    // This module won't be available on agents
    return NULL;
#else
    wm_database data;
    wmodule *module = NULL;

    data.sync_agents = getDefine_Int("wazuh_database", "sync_agents", 0, 1);
    data.sync_syscheck = getDefine_Int("wazuh_database", "sync_syscheck", 0, 1);
    data.sync_rootcheck = getDefine_Int("wazuh_database", "sync_rootcheck", 0, 1);
    data.full_sync = getDefine_Int("wazuh_database", "full_sync", 0, 1);
    data.sleep = getDefine_Int("wazuh_database", "sleep", 0, 86400);
    data.max_queued_events = getDefine_Int("wazuh_database", "max_queued_events", 0, INT_MAX);

    if (data.sync_agents || data.sync_syscheck || data.sync_rootcheck) {
        os_calloc(1, sizeof(wmodule), module);
        os_calloc(1, sizeof(wm_database), module->data);
        module->context = &WM_DATABASE_CONTEXT;
        memcpy(module->data, &data, sizeof(wm_database));
    }

    return module;
#endif
}

#ifdef INOTIFY_ENABLED

/* Get current inotify queued events limit */
int get_max_queued_events() {
    int size;
    int n;
    FILE *fp;

    if (!(fp = fopen(MAX_QUEUED_EVENTS_PATH, "r"))) {
        merror(FOPEN_ERROR, WM_DATABASE_LOGTAG, MAX_QUEUED_EVENTS_PATH, errno, strerror(errno));
        return -1;
    }

    n = fscanf(fp, "%d", &size);
    fclose(fp);

    if (n == 1) {
        return size;
    } else {
        return -1;
    }
}

/* Set current inotify queued events limit */
int set_max_queued_events(int size) {
    FILE *fp;

    if (!(fp = fopen(MAX_QUEUED_EVENTS_PATH, "w"))) {
        merror(FOPEN_ERROR, WM_DATABASE_LOGTAG, MAX_QUEUED_EVENTS_PATH, errno, strerror(errno));
        return -1;
    }

    fprintf(fp, "%d\n", size);
    fclose(fp);
    return 0;
}

#endif

#endif<|MERGE_RESOLUTION|>--- conflicted
+++ resolved
@@ -289,7 +289,7 @@
 
             } else
                 *(os_name + strlen(os_name) - 1) = '\0';
-                
+
             // os_name|os_platform
             if (os_platform = strstr(os_name, "|"), os_platform){
                 *os_platform = '\0';
@@ -459,6 +459,7 @@
         *end_line = '\0';
     } else {
         merror("%s: WARN: Corrupt line found parsing '%s' (incomplete). Returning.", WM_DATABASE_LOGTAG, path);
+        fclose(fp);
         return -1;
     }
 
@@ -472,6 +473,7 @@
         version += 3;
     } else {
         merror("%s: ERROR: Corrupt file '%s'.", WM_DATABASE_LOGTAG, path);
+        fclose(fp);
         return -1;
     }
 
@@ -505,17 +507,8 @@
             os_build = malloc(match_size +1);
             snprintf(os_build, match_size + 1, "%.*s", match_size, os_version + match[1].rm_so);
         }
-<<<<<<< HEAD
-        regfree(&regexCompiled);
+
         os_platform = "windows";
-=======
-
-        result = wdb_update_agent_version(id_agent, os_name, os_version, os_major, os_minor, os_codename, "windows", os_build, os, version, shared_sum);
-
-        free(os_major);
-        free(os_minor);
-        free(os_build);
->>>>>>> 4025cbd0
     }
     else {
         if (os_name = strstr(os, " ["), os_name){
