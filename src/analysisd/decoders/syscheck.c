--- conflicted
+++ resolved
@@ -610,17 +610,10 @@
 
             /* Modification time message */
             if (oldsum->mtime && newsum->mtime && oldsum->mtime != newsum->mtime) {
-<<<<<<< HEAD
                 changes = 1;
                 wm_strcat(&lf->fields[FIM_CHFIELDS].value, "mtime", ',');
-                char *old_ctime = strdup(ctime(&oldsum->mtime));
-                char *new_ctime = strdup(ctime(&newsum->mtime));
-=======
-                changes = 1; 
-                wm_strcat(&lf->fields[SK_CHFIELDS].value, "mtime", ',');
                 char *old_ctime = strdup(ctime_r(&oldsum->mtime, buf_ptr));
                 char *new_ctime = strdup(ctime_r(&newsum->mtime, buf_ptr));
->>>>>>> 971b1acb
                 old_ctime[strlen(old_ctime) - 1] = '\0';
                 new_ctime[strlen(new_ctime) - 1] = '\0';
 
