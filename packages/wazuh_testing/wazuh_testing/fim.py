--- conflicted
+++ resolved
@@ -90,32 +90,6 @@
     :type event: JSON
     :return: None
     """
-<<<<<<< HEAD
-    default_attributes = {
-        "type",
-        "size",
-        "perm",
-        "uid",
-        "gid",
-        "user_name",
-        "group_name",
-        "inode",
-        "mtime",
-        "hash_md5",
-        "hash_sha1",
-        "hash_sha256",
-        "checksum"
-    }
-    event_keys = set(event['data']['attributes'].keys())
-    for check in checkers.items():
-        if check[1] == "yes":
-            assert(check[0] in event_keys)
-        elif check[1] == "except":
-            default_attributes.remove(check[0])
-            assert(event_keys <= default_attributes)
-        else:
-            assert(check[0] not in event_keys)
-=======
     def get_required_attributes(check_attributes, result=None):
         result = set() if result is None else result
         for check in check_attributes:
@@ -140,7 +114,6 @@
     if event['data']['mode'] == 'whodata':
         assert('audit' in event['data'])
         assert(event['data']['audit'] ^ _REQUIRED_AUDIT == set())
->>>>>>> 0c7aca92
 
 
 def is_fim_scan_ended():
