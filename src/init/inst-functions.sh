--- conflicted
+++ resolved
@@ -600,17 +600,13 @@
     OSSEC_USER_MAIL='ossecm'
     OSSEC_USER_REM='ossecr'
     EXTERNAL_BERKELEY='external/libdb/build_unix/'
-<<<<<<< HEAD
     EXTERNAL_LIBYAML='external/libyaml/'
     EXTERNAL_CURL='external/curl/'
-    EXTERNAL_SSL='external/openssl/'
-=======
     EXTERNAL_JSON="external/cJSON/"
     EXTERNAL_SQLITE="external/sqlite/"
     EXTERNAL_SSL="external/openssl/"
     EXTERNAL_PROCPS="external/procps/"
     EXTERNAL_ZLIB="external/zlib/"
->>>>>>> 5d1aa55f
     INSTALL="install"
 
     if [ ${INSTYPE} = 'server' ]; then
@@ -652,13 +648,6 @@
     fi
 
   ${INSTALL} -d -m 0750 -o root -g 0 ${PREFIX}/lib
-<<<<<<< HEAD
-  ${INSTALL} -m 0750 -o root -g 0 ${EXTERNAL_BERKELEY}.libs/libdb-6.2.so ${PREFIX}/lib
-  ${INSTALL} -m 0750 -o root -g 0 ${EXTERNAL_LIBYAML}src/.libs/libyaml-0.so.2 ${PREFIX}/lib
-  ${INSTALL} -m 0750 -o root -g 0 ${EXTERNAL_CURL}lib/.libs/libcurl.so ${PREFIX}/lib
-  ${INSTALL} -m 0750 -o root -g 0 ${EXTERNAL_SSL}libssl.so.1.1 ${PREFIX}/lib
-  ${INSTALL} -m 0750 -o root -g 0 ${EXTERNAL_SSL}libcrypto.so.1.1 ${PREFIX}/lib
-=======
 
     if [ ${NUNAME} = 'Darwin' ]
     then
@@ -667,12 +656,16 @@
         ${INSTALL} -m 0750 -o root -g 0 ${EXTERNAL_SSL}libssl.1.1.dylib ${PREFIX}/lib
         ${INSTALL} -m 0750 -o root -g 0 ${EXTERNAL_SSL}libcrypto.1.1.dylib ${PREFIX}/lib
         ${INSTALL} -m 0750 -o root -g 0 ${EXTERNAL_ZLIB}libz.1.dylib ${PREFIX}/lib
+        ${INSTALL} -m 0750 -o root -g 0 ${EXTERNAL_LIBYAML}src/.libs/libyaml-0.2.dylib ${PREFIX}/lib
+        ${INSTALL} -m 0750 -o root -g 0 ${EXTERNAL_CURL}lib/.libs/libcurl.4.dylib ${PREFIX}/lib
     else
         ${INSTALL} -m 0750 -o root -g 0 ${EXTERNAL_JSON}libcjson.so ${PREFIX}/lib
         ${INSTALL} -m 0750 -o root -g 0 ${EXTERNAL_SQLITE}libsqlite3.so ${PREFIX}/lib
         ${INSTALL} -m 0750 -o root -g 0 ${EXTERNAL_SSL}libssl.so.1.1 ${PREFIX}/lib
         ${INSTALL} -m 0750 -o root -g 0 ${EXTERNAL_SSL}libcrypto.so.1.1 ${PREFIX}/lib
         ${INSTALL} -m 0750 -o root -g 0 ${EXTERNAL_ZLIB}libz.so.1 ${PREFIX}/lib
+        ${INSTALL} -m 0750 -o root -g 0 ${EXTERNAL_LIBYAML}src/.libs/libyaml-0.so.2 ${PREFIX}/lib
+        ${INSTALL} -m 0750 -o root -g 0 ${EXTERNAL_CURL}lib/.libs/libcurl.so.4 ${PREFIX}/lib
 
         if [ ${NUNAME} = 'Linux' ]
         then
@@ -681,7 +674,6 @@
         fi
     fi
 
->>>>>>> 5d1aa55f
   ${INSTALL} -m 0750 -o root -g 0 ossec-logcollector ${PREFIX}/bin
   ${INSTALL} -m 0750 -o root -g 0 ossec-syscheckd ${PREFIX}/bin
   ${INSTALL} -m 0750 -o root -g 0 ossec-execd ${PREFIX}/bin
